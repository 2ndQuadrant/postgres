--- conflicted
+++ resolved
@@ -35,12 +35,9 @@
 		pg_stat_statements \
 		pg_trgm		\
 		pgcrypto	\
-<<<<<<< HEAD
 		pglogical	\
-=======
 		pglogical_output \
 		pglogical_output_plhooks \
->>>>>>> 561030c5
 		pgrowlocks	\
 		pgstattuple	\
 		postgres_fdw	\
