
=pod

=head1 NAME

PostgresNode - class representing PostgreSQL server instance

=head1 SYNOPSIS

  use PostgresNode;

  my $node = get_new_node('mynode');

  # Create a data directory with initdb
  $node->init();

  # Start the PostgreSQL server
  $node->start();

  # Change a setting and restart
  $node->append_conf('postgresql.conf', 'hot_standby = on');
  $node->restart('fast');

  # run a query with psql, like:
  #   echo 'SELECT 1' | psql -qAXt postgres -v ON_ERROR_STOP=1
  $psql_stdout = $node->safe_psql('postgres', 'SELECT 1');

  # Run psql with a timeout, capturing stdout and stderr
  # as well as the psql exit code. Pass some extra psql
  # options. If there's an error from psql raise an exception.
  my ($stdout, $stderr, $timed_out);
  my $cmdret = $node->psql('postgres', 'SELECT pg_sleep(60)',
	  stdout => \$stdout, stderr => \$stderr,
	  timeout => 30, timed_out => \$timed_out,
	  extra_params => ['--single-transaction'],
	  on_error_die => 1)
  print "Sleep timed out" if $timed_out;

  # Similar thing, more convenient in common cases
  my ($cmdret, $stdout, $stderr) =
      $node->psql('postgres', 'SELECT 1');

  # run query every second until it returns 't'
  # or times out
  $node->poll_query_until('postgres', q|SELECT random() < 0.1;|')
    or print "timed out";

  # Do an online pg_basebackup
  my $ret = $node->backup('testbackup1');

  # Take a backup of a running server
  my $ret = $node->backup_fs_hot('testbackup2');

  # Take a backup of a stopped server
  $node->stop;
  my $ret = $node->backup_fs_cold('testbackup3')

  # Restore it to create a new independent node (not a replica)
  my $replica = get_new_node('replica');
  $replica->init_from_backup($node, 'testbackup');
  $replica->start;

  # Stop the server
  $node->stop('fast');

=head1 DESCRIPTION

PostgresNode contains a set of routines able to work on a PostgreSQL node,
allowing to start, stop, backup and initialize it with various options.
The set of nodes managed by a given test is also managed by this module.

In addition to node management, PostgresNode instances have some wrappers
around Test::More functions to run commands with an environment set up to
point to the instance.

The IPC::Run module is required.

=cut

package PostgresNode;

use strict;
use warnings;

use Config;
use Cwd;
use Exporter 'import';
use File::Basename;
use File::Spec;
use File::Temp ();
use IPC::Run;
use RecursiveCopy;
use Socket;
use Test::More;
use TestLib ();
use pg_lsn qw(parse_lsn);
use Scalar::Util qw(blessed);

our @EXPORT = qw(
  get_new_node
);

our ($test_localhost, $test_pghost, $last_port_assigned, @all_nodes);

INIT
{

	# PGHOST is set once and for all through a single series of tests when
	# this module is loaded.
	$test_localhost = "127.0.0.1";
	$test_pghost =
	  $TestLib::windows_os ? $test_localhost : TestLib::tempdir_short;
	$ENV{PGHOST}     = $test_pghost;
	$ENV{PGDATABASE} = 'postgres';

	# Tracking of last port value assigned to accelerate free port lookup.
	$last_port_assigned = int(rand() * 16384) + 49152;
}

=pod

=head1 METHODS

=over

=item PostgresNode::new($class, $name, $pghost, $pgport)

Create a new PostgresNode instance. Does not initdb or start it.

You should generally prefer to use get_new_node() instead since it takes care
of finding port numbers, registering instances for cleanup, etc.

=cut

sub new
{
	my ($class, $name, $pghost, $pgport) = @_;
	my $testname = basename($0);
	$testname =~ s/\.[^.]+$//;
	my $self = {
		_port    => $pgport,
		_host    => $pghost,
		_basedir => TestLib::tempdir("data_" . $name),
		_name    => $name,
		_logfile => "$TestLib::log_path/${testname}_${name}.log" };

	bless $self, $class;
	$self->dump_info;

	return $self;
}

=pod

=item $node->port()

Get the port number assigned to the host. This won't necessarily be a TCP port
open on the local host since we prefer to use unix sockets if possible.

Use $node->connstr() if you want a connection string.

=cut

sub port
{
	my ($self) = @_;
	return $self->{_port};
}

=pod

=item $node->host()

Return the host (like PGHOST) for this instance. May be a UNIX socket path.

Use $node->connstr() if you want a connection string.

=cut

sub host
{
	my ($self) = @_;
	return $self->{_host};
}

=pod

=item $node->basedir()

The directory all the node's files will be within - datadir, archive directory,
backups, etc.

=cut

sub basedir
{
	my ($self) = @_;
	return $self->{_basedir};
}

=pod

=item $node->name()

The name assigned to the node at creation time.

=cut

sub name
{
	my ($self) = @_;
	return $self->{_name};
}

=pod

=item $node->logfile()

Path to the PostgreSQL log file for this instance.

=cut

sub logfile
{
	my ($self) = @_;
	return $self->{_logfile};
}

=pod

=item $node->connstr()

Get a libpq connection string that will establish a connection to
this node. Suitable for passing to psql, DBD::Pg, etc.

=cut

sub connstr
{
	my ($self, $dbname) = @_;
	my $pgport = $self->port;
	my $pghost = $self->host;
	if (!defined($dbname))
	{
		return "port=$pgport host=$pghost";
	}

	# Escape properly the database string before using it, only
	# single quotes and backslashes need to be treated this way.
	$dbname =~ s#\\#\\\\#g;
	$dbname =~ s#\'#\\\'#g;

	return "port=$pgport host=$pghost dbname='$dbname'";
}

=pod

=item $node->data_dir()

Returns the path to the data directory. postgresql.conf and pg_hba.conf are
always here.

=cut

sub data_dir
{
	my ($self) = @_;
	my $res = $self->basedir;
	return "$res/pgdata";
}

=pod

=item $node->archive_dir()

If archiving is enabled, WAL files go here.

=cut

sub archive_dir
{
	my ($self) = @_;
	my $basedir = $self->basedir;
	return "$basedir/archives";
}

=pod

=item $node->backup_dir()

The output path for backups taken with $node->backup()

=cut

sub backup_dir
{
	my ($self) = @_;
	my $basedir = $self->basedir;
	return "$basedir/backup";
}

=pod

=item $node->info()

Return a string containing human-readable diagnostic information (paths, etc)
about this node.

=cut

sub info
{
	my ($self) = @_;
	my $_info = '';
	open my $fh, '>', \$_info or die;
	print $fh "Name: " . $self->name . "\n";
	print $fh "Data directory: " . $self->data_dir . "\n";
	print $fh "Backup directory: " . $self->backup_dir . "\n";
	print $fh "Archive directory: " . $self->archive_dir . "\n";
	print $fh "Connection string: " . $self->connstr . "\n";
	print $fh "Log file: " . $self->logfile . "\n";
	close $fh or die;
	return $_info;
}

=pod

=item $node->dump_info()

Print $node->info()

=cut

sub dump_info
{
	my ($self) = @_;
	print $self->info;
}


# Internal method to set up trusted pg_hba.conf for replication.  Not
# documented because you shouldn't use it, it's called automatically if needed.
sub set_replication_conf
{
	my ($self) = @_;
	my $pgdata = $self->data_dir;

	$self->host eq $test_pghost
	  or die "set_replication_conf only works with the default host";

	open my $hba, ">>$pgdata/pg_hba.conf";
	print $hba "\n# Allow replication (set up by PostgresNode.pm)\n";
	if (!$TestLib::windows_os)
	{
		print $hba "local replication all trust\n";
	}
	else
	{
		print $hba
"host replication all $test_localhost/32 sspi include_realm=1 map=regress\n";
	}
	close $hba;
}

=pod

=item $node->init(...)

Initialize a new cluster for testing.

Authentication is set up so that only the current OS user can access the
cluster. On Unix, we use Unix domain socket connections, with the socket in
a directory that's only accessible to the current user to ensure that.
On Windows, we use SSPI authentication to ensure the same (by pg_regress
--config-auth).

pg_hba.conf is configured to allow replication connections. Pass the keyword
parameter hba_permit_replication => 0 to disable this.

WAL archiving can be enabled on this node by passing the keyword parameter
has_archiving => 1. This is disabled by default.

postgresql.conf can be set up for replication by passing the keyword
parameter allows_streaming => 1. This is disabled by default.

The new node is set up in a fast but unsafe configuration where fsync is
disabled.

=cut

sub init
{
	my ($self, %params) = @_;
	my $port   = $self->port;
	my $pgdata = $self->data_dir;
	my $host   = $self->host;

	$params{hba_permit_replication} = 1
	  unless defined $params{hba_permit_replication};
	$params{allows_streaming} = 0 unless defined $params{allows_streaming};
	$params{has_archiving}    = 0 unless defined $params{has_archiving};

	mkdir $self->backup_dir;
	mkdir $self->archive_dir;

	TestLib::system_or_bail('initdb', '-D', $pgdata, '-A', 'trust', '-N',
		@{ $params{extra} });
	TestLib::system_or_bail($ENV{PG_REGRESS}, '--config-auth', $pgdata);

	open my $conf, ">>$pgdata/postgresql.conf";
	print $conf "\n# Added by PostgresNode.pm\n";
	print $conf "fsync = off\n";
	print $conf "log_line_prefix = '%m [%p] %q%a '\n";
	print $conf "log_statement = all\n";
	print $conf "port = $port\n";

	if ($params{allows_streaming})
	{
		print $conf "wal_level = replica\n";
		print $conf "max_wal_senders = 5\n";
		print $conf "wal_keep_segments = 20\n";
		print $conf "max_wal_size = 128MB\n";
		print $conf "shared_buffers = 1MB\n";
		print $conf "wal_log_hints = on\n";
		print $conf "hot_standby = on\n";
		print $conf "max_connections = 10\n";
	}

	if ($TestLib::windows_os)
	{
		print $conf "listen_addresses = '$host'\n";
	}
	else
	{
		print $conf "unix_socket_directories = '$host'\n";
		print $conf "listen_addresses = ''\n";
	}
	close $conf;

	$self->set_replication_conf if $params{hba_permit_replication};
	$self->enable_archiving     if $params{has_archiving};
}

=pod

=item $node->append_conf(filename, str)

A shortcut method to append to files like pg_hba.conf and postgresql.conf.

Does no validation or sanity checking. Does not reload the configuration
after writing.

A newline is NOT automatically appended to the string.

=cut

sub append_conf
{
	my ($self, $filename, $str) = @_;

	my $conffile = $self->data_dir . '/' . $filename;

	TestLib::append_to_file($conffile, $str);
}

=pod

=item $node->backup(backup_name)

Create a hot backup with B<pg_basebackup> in subdirectory B<backup_name> of
B<< $node->backup_dir >>, including the transaction logs. Transaction logs are
fetched at the end of the backup, not streamed.

You'll have to configure a suitable B<max_wal_senders> on the
target server since it isn't done by default.

=cut

sub backup
{
	my ($self, $backup_name) = @_;
	my $backup_path = $self->backup_dir . '/' . $backup_name;
	my $port        = $self->port;
	my $name        = $self->name;

	print "# Taking pg_basebackup $backup_name from node \"$name\"\n";
	TestLib::system_or_bail('pg_basebackup', '-D', $backup_path, '-p', $port,
		'-x', '--no-sync');
	print "# Backup finished\n";
}

=item $node->backup_fs_hot(backup_name)

Create a backup with a filesystem level copy in subdirectory B<backup_name> of
B<< $node->backup_dir >>, including transaction logs.

Archiving must be enabled, as B<pg_start_backup()> and B<pg_stop_backup()> are
used. This is not checked or enforced.

The backup name is passed as the backup label to B<pg_start_backup()>.

=cut

sub backup_fs_hot
{
	my ($self, $backup_name) = @_;
	$self->_backup_fs($backup_name, 1);
}

=item $node->backup_fs_cold(backup_name)

Create a backup with a filesystem level copy in subdirectory B<backup_name> of
B<< $node->backup_dir >>, including transaction logs. The server must be
stopped as no attempt to handle concurrent writes is made.

Use B<backup> or B<backup_fs_hot> if you want to back up a running server.

=cut

sub backup_fs_cold
{
	my ($self, $backup_name) = @_;
	$self->_backup_fs($backup_name, 0);
}


# Common sub of backup_fs_hot and backup_fs_cold
sub _backup_fs
{
	my ($self, $backup_name, $hot) = @_;
	my $backup_path = $self->backup_dir . '/' . $backup_name;
	my $port        = $self->port;
	my $name        = $self->name;

	print "# Taking filesystem backup $backup_name from node \"$name\"\n";

	if ($hot)
	{
		my $stdout = $self->safe_psql('postgres',
			"SELECT * FROM pg_start_backup('$backup_name');");
		print "# pg_start_backup: $stdout\n";
	}

	RecursiveCopy::copypath(
		$self->data_dir,
		$backup_path,
		filterfn => sub {
			my $src = shift;
			return ($src ne 'pg_log' and $src ne 'postmaster.pid');
		});

	if ($hot)
	{

		# We ignore pg_stop_backup's return value. We also assume archiving
		# is enabled; otherwise the caller will have to copy the remaining
		# segments.
		my $stdout =
		  $self->safe_psql('postgres', 'SELECT * FROM pg_stop_backup();');
		print "# pg_stop_backup: $stdout\n";
	}

	print "# Backup finished\n";
}



=pod

=item $node->init_from_backup(root_node, backup_name)

Initialize a node from a backup, which may come from this node or a different
node. root_node must be a PostgresNode reference, backup_name the string name
of a backup previously created on that node with $node->backup.

Does not start the node after initializing it.

A recovery.conf is not created.

pg_hba.conf is configured to allow replication connections. Pass the keyword
parameter hba_permit_replication => 0 to disable this.

Streaming replication can be enabled on this node by passing the keyword
parameter has_streaming => 1. This is disabled by default.

Restoring WAL segments from archives using restore_command can be enabled
by passing the keyword parameter has_restoring => 1. This is disabled by
default.

The backup is copied, leaving the original unmodified. pg_hba.conf is
unconditionally set to enable replication connections.

=cut

sub init_from_backup
{
	my ($self, $root_node, $backup_name, %params) = @_;
	my $backup_path = $root_node->backup_dir . '/' . $backup_name;
	my $port        = $self->port;
	my $node_name   = $self->name;
	my $root_name   = $root_node->name;

	$params{has_streaming} = 0 unless defined $params{has_streaming};
	$params{hba_permit_replication} = 1
	  unless defined $params{hba_permit_replication};
	$params{has_restoring} = 0 unless defined $params{has_restoring};

	print
"# Initializing node \"$node_name\" from backup \"$backup_name\" of node \"$root_name\"\n";
	die "Backup \"$backup_name\" does not exist at $backup_path"
	  unless -d $backup_path;

	mkdir $self->backup_dir;
	mkdir $self->archive_dir;

	my $data_path = $self->data_dir;
	rmdir($data_path);
	RecursiveCopy::copypath($backup_path, $data_path);
	chmod(0700, $data_path);

	# Base configuration for this node
	$self->append_conf(
		'postgresql.conf',
		qq(
port = $port
));
	$self->set_replication_conf         if $params{hba_permit_replication};
	$self->enable_streaming($root_node) if $params{has_streaming};
	$self->enable_restoring($root_node) if $params{has_restoring};
}

=pod

=item $node->start()

Wrapper for pg_ctl -w start

Start the node and wait until it is ready to accept connections.

=cut

sub start
{
	my ($self) = @_;
	my $port   = $self->port;
	my $pgdata = $self->data_dir;
	my $name   = $self->name;
	print("### Starting node \"$name\"\n");
	my $ret = TestLib::system_log('pg_ctl', '-w', '-D', $self->data_dir, '-l',
		$self->logfile, 'start');

	if ($ret != 0)
	{
		print "# pg_ctl failed; logfile:\n";
		print TestLib::slurp_file($self->logfile);
		BAIL_OUT("pg_ctl failed");
	}

	$self->_update_pid;
}

=pod

=item $node->stop(mode)

Stop the node using pg_ctl -m $mode and wait for it to stop.

=cut

sub stop
{
	my ($self, $mode) = @_;
	my $port   = $self->port;
	my $pgdata = $self->data_dir;
	my $name   = $self->name;
	$mode = 'fast' unless defined $mode;
	return unless defined $self->{_pid};
	print "### Stopping node \"$name\" using mode $mode\n";
	TestLib::system_log('pg_ctl', '-D', $pgdata, '-m', $mode, 'stop');
	$self->{_pid} = undef;
	$self->_update_pid;
}

=pod

=item $node->reload()

Reload configuration parameters on the node.

=cut

sub reload
{
	my ($self) = @_;
	my $port   = $self->port;
	my $pgdata = $self->data_dir;
	my $name   = $self->name;
	print "### Reloading node \"$name\"\n";
	TestLib::system_log('pg_ctl', '-D', $pgdata, 'reload');
}

=pod

=item $node->restart()

Wrapper for pg_ctl -w restart

=cut

sub restart
{
	my ($self)  = @_;
	my $port    = $self->port;
	my $pgdata  = $self->data_dir;
	my $logfile = $self->logfile;
	my $name    = $self->name;
	print "### Restarting node \"$name\"\n";
	TestLib::system_log('pg_ctl', '-D', $pgdata, '-w', '-l', $logfile,
		'restart');
	$self->_update_pid;
}

=pod

=item $node->promote()

Wrapper for pg_ctl promote -w

=cut

sub promote
{
	my ($self)  = @_;
	my $port    = $self->port;
	my $pgdata  = $self->data_dir;
	my $logfile = $self->logfile;
	my $name    = $self->name;
	print "### Promoting node \"$name\"\n";
	TestLib::system_log('pg_ctl', '-D', $pgdata, '-w', '-l', $logfile,
		'promote');
}

# Internal routine to enable streaming replication on a standby node.
sub enable_streaming
{
	my ($self, $root_node) = @_;
	my $root_connstr = $root_node->connstr;
	my $name         = $self->name;

	print "### Enabling streaming replication for node \"$name\"\n";
	$self->append_conf(
		'recovery.conf', qq(
primary_conninfo='$root_connstr application_name=$name'
standby_mode=on
));
}

# Internal routine to enable archive recovery command on a standby node
sub enable_restoring
{
	my ($self, $root_node) = @_;
	my $path = $root_node->archive_dir;
	my $name = $self->name;

	print "### Enabling WAL restore for node \"$name\"\n";

	# On Windows, the path specified in the restore command needs to use
	# double back-slashes to work properly and to be able to detect properly
	# the file targeted by the copy command, so the directory value used
	# in this routine, using only one back-slash, need to be properly changed
	# first. Paths also need to be double-quoted to prevent failures where
	# the path contains spaces.
	$path =~ s{\\}{\\\\}g if ($TestLib::windows_os);
	my $copy_command =
	  $TestLib::windows_os
	  ? qq{copy "$path\\\\%f" "%p"}
	  : qq{cp "$path/%f" "%p"};

	$self->append_conf(
		'recovery.conf', qq(
restore_command = '$copy_command'
standby_mode = on
));
}

# Internal routine to enable archiving
sub enable_archiving
{
	my ($self) = @_;
	my $path   = $self->archive_dir;
	my $name   = $self->name;

	print "### Enabling WAL archiving for node \"$name\"\n";

	# On Windows, the path specified in the restore command needs to use
	# double back-slashes to work properly and to be able to detect properly
	# the file targeted by the copy command, so the directory value used
	# in this routine, using only one back-slash, need to be properly changed
	# first. Paths also need to be double-quoted to prevent failures where
	# the path contains spaces.
	$path =~ s{\\}{\\\\}g if ($TestLib::windows_os);
	my $copy_command =
	  $TestLib::windows_os
	  ? qq{copy "%p" "$path\\\\%f"}
	  : qq{cp "%p" "$path/%f"};

	# Enable archive_mode and archive_command on node
	$self->append_conf(
		'postgresql.conf', qq(
archive_mode = on
archive_command = '$copy_command'
));
}

# Internal method
sub _update_pid
{
	my $self = shift;
	my $name = $self->name;

	# If we can open the PID file, read its first line and that's the PID we
	# want.  If the file cannot be opened, presumably the server is not
	# running; don't be noisy in that case.
	if (open my $pidfile, $self->data_dir . "/postmaster.pid")
	{
		chomp($self->{_pid} = <$pidfile>);
		print "# Postmaster PID for node \"$name\" is $self->{_pid}\n";
		close $pidfile;
		return;
	}

	$self->{_pid} = undef;
	print "# No postmaster PID\n";
}

=pod

=item get_new_node(node_name)

Build a new PostgresNode object, assigning a free port number. Standalone
function that's automatically imported.

Remembers the node, to prevent its port number from being reused for another
node, and to ensure that it gets shut down when the test script exits.

You should generally use this instead of PostgresNode::new(...).

=cut

sub get_new_node
{
	my $name  = shift;
	my $found = 0;
	my $port  = $last_port_assigned;

	while ($found == 0)
	{

		# advance $port, wrapping correctly around range end
		$port = 49152 if ++$port >= 65536;
		print "# Checking port $port\n";

		# Check first that candidate port number is not included in
		# the list of already-registered nodes.
		$found = 1;
		foreach my $node (@all_nodes)
		{
			$found = 0 if ($node->port == $port);
		}

		# Check to see if anything else is listening on this TCP port.
		# This is *necessary* on Windows, and seems like a good idea
		# on Unixen as well, even though we don't ask the postmaster
		# to open a TCP port on Unix.
		if ($found == 1)
		{
			my $iaddr = inet_aton($test_localhost);
			my $paddr = sockaddr_in($port, $iaddr);
			my $proto = getprotobyname("tcp");

			socket(SOCK, PF_INET, SOCK_STREAM, $proto)
			  or die "socket failed: $!";

			# As in postmaster, don't use SO_REUSEADDR on Windows
			setsockopt(SOCK, SOL_SOCKET, SO_REUSEADDR, pack("l", 1))
			  unless $TestLib::windows_os;
			(bind(SOCK, $paddr) && listen(SOCK, SOMAXCONN))
			  or $found = 0;
			close(SOCK);
		}
	}

	print "# Found free port $port\n";

	# Lock port number found by creating a new node
	my $node = new PostgresNode($name, $test_pghost, $port);

	# Add node to list of nodes
	push(@all_nodes, $node);

	# And update port for next time
	$last_port_assigned = $port;

	return $node;
}

# Automatically shut down any still-running nodes when the test script exits.
# Note that this just stops the postmasters (in the same order the nodes were
# created in).  Temporary PGDATA directories are deleted, in an unspecified
# order, later when the File::Temp objects are destroyed.
END
{

	# take care not to change the script's exit value
	my $exit_code = $?;

	foreach my $node (@all_nodes)
	{
		$node->teardown_node;
	}

	$? = $exit_code;
}

=pod

=item $node->teardown_node()

Do an immediate stop of the node

=cut

sub teardown_node
{
	my $self = shift;

	$self->stop('immediate');
}

=pod

=item $node->safe_psql($dbname, $sql) => stdout

Invoke B<psql> to run B<sql> on B<dbname> and return its stdout on success.
Die if the SQL produces an error. Runs with B<ON_ERROR_STOP> set.

Takes optional extra params like timeout and timed_out parameters with the same
options as psql.

=cut

sub safe_psql
{
	my ($self, $dbname, $sql, %params) = @_;

	my ($stdout, $stderr);

	my $ret = $self->psql(
		$dbname, $sql,
		%params,
		stdout        => \$stdout,
		stderr        => \$stderr,
		on_error_die  => 1,
		on_error_stop => 1);

	# psql can emit stderr from NOTICEs etc
	if ($stderr ne "")
	{
		print "#### Begin standard error\n";
		print $stderr;
		print "\n#### End standard error\n";
	}

	return $stdout;
}

=pod

=item $node->psql($dbname, $sql, %params) => psql_retval

Invoke B<psql> to execute B<$sql> on B<$dbname> and return the return value
from B<psql>, which is run with on_error_stop by default so that it will
stop running sql and return 3 if the passed SQL results in an error.

As a convenience, if B<psql> is called in array context it returns an
array containing ($retval, $stdout, $stderr).

psql is invoked in tuples-only unaligned mode with reading of B<.psqlrc>
disabled.  That may be overridden by passing extra psql parameters.

stdout and stderr are transformed to UNIX line endings if on Windows. Any
trailing newline is removed.

Dies on failure to invoke psql but not if psql exits with a nonzero
return code (unless on_error_die specified).

If psql exits because of a signal, an exception is raised.

=over

=item stdout => \$stdout

B<stdout>, if given, must be a scalar reference to which standard output is
written.  If not given, standard output is not redirected and will be printed
unless B<psql> is called in array context, in which case it's captured and
returned.

=item stderr => \$stderr

Same as B<stdout> but gets standard error. If the same scalar is passed for
both B<stdout> and B<stderr> the results may be interleaved unpredictably.

=item on_error_stop => 1

By default, the B<psql> method invokes the B<psql> program with ON_ERROR_STOP=1
set, so SQL execution is stopped at the first error and exit code 2 is
returned.  Set B<on_error_stop> to 0 to ignore errors instead.

=item on_error_die => 0

By default, this method returns psql's result code. Pass on_error_die to
instead die with an informative message.

=item timeout => 'interval'

Set a timeout for the psql call as an interval accepted by B<IPC::Run::timer>
(integer seconds is fine).  This method raises an exception on timeout, unless
the B<timed_out> parameter is also given.

=item timed_out => \$timed_out

If B<timeout> is set and this parameter is given, the scalar it references
is set to true if the psql call times out.

=item extra_params => ['--single-transaction']

If given, it must be an array reference containing additional parameters to B<psql>.

=back

e.g.

	my ($stdout, $stderr, $timed_out);
	my $cmdret = $node->psql('postgres', 'SELECT pg_sleep(60)',
		stdout => \$stdout, stderr => \$stderr,
		timeout => 30, timed_out => \$timed_out,
		extra_params => ['--single-transaction'])

will set $cmdret to undef and $timed_out to a true value.

	$node->psql('postgres', $sql, on_error_die => 1);

dies with an informative message if $sql fails.

=cut

sub psql
{
	my ($self, $dbname, $sql, %params) = @_;

	my $stdout            = $params{stdout};
	my $stderr            = $params{stderr};
	my $timeout           = undef;
	my $timeout_exception = 'psql timed out';
	my @psql_params =
	  ('psql', '-XAtq', '-d', $self->connstr($dbname), '-f', '-');

	# If the caller wants an array and hasn't passed stdout/stderr
	# references, allocate temporary ones to capture them so we
	# can return them. Otherwise we won't redirect them at all.
	if (wantarray)
	{
		if (!defined($stdout))
		{
			my $temp_stdout = "";
			$stdout = \$temp_stdout;
		}
		if (!defined($stderr))
		{
			my $temp_stderr = "";
			$stderr = \$temp_stderr;
		}
	}

	$params{on_error_stop} = 1 unless defined $params{on_error_stop};
	$params{on_error_die}  = 0 unless defined $params{on_error_die};

	push @psql_params, '-v', 'ON_ERROR_STOP=1' if $params{on_error_stop};
	push @psql_params, @{ $params{extra_params} }
	  if defined $params{extra_params};

	$timeout =
	  IPC::Run::timeout($params{timeout}, exception => $timeout_exception)
	  if (defined($params{timeout}));

	${ $params{timed_out} } = 0 if defined $params{timed_out};

	# IPC::Run would otherwise append to existing contents:
	$$stdout = "" if ref($stdout);
	$$stderr = "" if ref($stderr);

	my $ret;

   # Run psql and capture any possible exceptions.  If the exception is
   # because of a timeout and the caller requested to handle that, just return
   # and set the flag.  Otherwise, and for any other exception, rethrow.
   #
   # For background, see
   # http://search.cpan.org/~ether/Try-Tiny-0.24/lib/Try/Tiny.pm
	do
	{
		local $@;
		eval {
			my @ipcrun_opts = (\@psql_params, '<', \$sql);
			push @ipcrun_opts, '>',  $stdout if defined $stdout;
			push @ipcrun_opts, '2>', $stderr if defined $stderr;
			push @ipcrun_opts, $timeout if defined $timeout;

			IPC::Run::run @ipcrun_opts;
			$ret = $?;
		};
		my $exc_save = $@;
		if ($exc_save)
		{
			# IPC::Run::run threw an exception. re-throw unless it's a
			# timeout, which we'll handle by testing is_expired
			die $exc_save
			  if (blessed($exc_save) || $exc_save !~ qr/$timeout_exception/);

			$ret = undef;

			die "Got timeout exception '$exc_save' but timer not expired?!"
			  unless $timeout->is_expired;

			if (defined($params{timed_out}))
			{
				${ $params{timed_out} } = 1;
			}
			else
			{
				die "psql timed out: stderr: '$$stderr'\n"
				  . "while running '@psql_params'";
			}
		}
	};

	if (defined $$stdout)
	{
		chomp $$stdout;
		$$stdout =~ s/\r//g if $TestLib::windows_os;
	}

	if (defined $$stderr)
	{
		chomp $$stderr;
		$$stderr =~ s/\r//g if $TestLib::windows_os;
	}

	# See http://perldoc.perl.org/perlvar.html#%24CHILD_ERROR
	# We don't use IPC::Run::Simple to limit dependencies.
	#
	# We always die on signal.
	my $core = $ret & 128 ? " (core dumped)" : "";
	die "psql exited with signal "
	  . ($ret & 127)
	  . "$core: '$$stderr' while running '@psql_params'"
	  if $ret & 127;
	$ret = $ret >> 8;

	if ($ret && $params{on_error_die})
	{
		die "psql error: stderr: '$$stderr'\nwhile running '@psql_params'"
		  if $ret == 1;
		die "connection error: '$$stderr'\nwhile running '@psql_params'"
		  if $ret == 2;
		die "error running SQL: '$$stderr'\nwhile running '@psql_params' with sql '$sql'"
		  if $ret == 3;
		die "psql returns $ret: '$$stderr'\nwhile running '@psql_params'";
	}

	if (wantarray)
	{
		return ($ret, $$stdout, $$stderr);
	}
	else
	{
		return $ret;
	}
}

=pod

=item $node->poll_query_until(dbname, query)

Run a query once a second, until it returns 't' (i.e. SQL boolean true).
Continues polling if psql returns an error result. Times out after 180 seconds.

=cut

sub poll_query_until
{
	my ($self, $dbname, $query) = @_;

	my $max_attempts = 180;
	my $attempts     = 0;
	my ($stdout, $stderr);

	while ($attempts < $max_attempts)
	{
		my $cmd =
		  [ 'psql', '-XAt', '-c', $query, '-d', $self->connstr($dbname) ];
		my $result = IPC::Run::run $cmd, '>', \$stdout, '2>', \$stderr;

		chomp($stdout);
		$stdout =~ s/\r//g if $TestLib::windows_os;
		if ($stdout eq "t")
		{
			return 1;
		}

		# Wait a second before retrying.
		sleep 1;
		$attempts++;
	}

	# The query result didn't change in 180 seconds. Give up. Print the stderr
	# from the last attempt, hopefully that's useful for debugging.
	diag $stderr;
	return 0;
}

=pod

=item $node->command_ok(...)

Runs a shell command like TestLib::command_ok, but with PGPORT
set so that the command will default to connecting to this
PostgresNode.

=cut

sub command_ok
{
	my $self = shift;

	local $ENV{PGPORT} = $self->port;

	TestLib::command_ok(@_);
}

=pod

=item $node->command_fails(...) - TestLib::command_fails with our PGPORT

See command_ok(...)

=cut

sub command_fails
{
	my $self = shift;

	local $ENV{PGPORT} = $self->port;

	TestLib::command_fails(@_);
}

=pod

=item $node->command_like(...)

TestLib::command_like with our PGPORT. See command_ok(...)

=cut

sub command_like
{
	my $self = shift;

	local $ENV{PGPORT} = $self->port;

	TestLib::command_like(@_);
}

=pod

=item $node->issues_sql_like(cmd, expected_sql, test_name)

Run a command on the node, then verify that $expected_sql appears in the
server log file.

Reads the whole log file so be careful when working with large log outputs.
The log file is truncated prior to running the command, however.

=cut

sub issues_sql_like
{
	my ($self, $cmd, $expected_sql, $test_name) = @_;

	local $ENV{PGPORT} = $self->port;

	truncate $self->logfile, 0;
	my $result = TestLib::run_log($cmd);
	ok($result, "@$cmd exit code 0");
	my $log = TestLib::slurp_file($self->logfile);
	like($log, $expected_sql, "$test_name: SQL found in server log");
}

=pod

=item $node->run_log(...)

Runs a shell command like TestLib::run_log, but with PGPORT set so
that the command will default to connecting to this PostgresNode.

=cut

sub run_log
{
	my $self = shift;

	local $ENV{PGPORT} = $self->port;

	TestLib::run_log(@_);
}

<<<<<<< HEAD
=pod $node->lsn

Return pg_current_xlog_insert_location() or, on a replica,
pg_last_xlog_replay_location().

=cut

sub lsn
{
	my $self = shift;
	return $self->safe_psql('postgres', 'select case when pg_is_in_recovery() then pg_last_xlog_replay_location() else pg_current_xlog_insert_location() end as lsn;');
}

=pod $node->wait_for_catchup(standby_name, mode, target_lsn)

Wait for the node with application_name standby_name (usually from node->name)
until its replication equals or passes the upstream's xlog insert point at the
time this function is called. By default the replay_location is waited for,
but 'mode' may be specified to wait for any of sent|write|flush|replay.

If there is no active replication connection from this peer, waits until
poll_query_until timeout.

Requires that the 'postgres' db exists and is accessible.

If pos is passed, use that xlog position instead of the server's current
xlog insert position.

This is not a test. It die()s on failure.

Returns the LSN caught up to.

=cut

sub wait_for_catchup
{
	my ($self, $standby_name, $mode, $target_lsn) = @_;
	$mode = defined($mode) ? $mode : 'replay';
	my %valid_modes = ( 'sent' => 1, 'write' => 1, 'flush' => 1, 'replay' => 1 );
	die "valid modes are " . join(', ', keys(%valid_modes)) unless exists($valid_modes{$mode});
	if ( blessed( $standby_name ) && $standby_name->isa("PostgresNode") ) {
		$standby_name = $standby_name->name;
	}
	if (!defined($target_lsn)) {
		$target_lsn = $self->lsn;
	}
	$self->poll_query_until('postgres', qq[SELECT '$target_lsn' <= ${mode}_location FROM pg_catalog.pg_stat_replication WHERE application_name = '$standby_name';])
		or die "timed out waiting for catchup";
	return $target_lsn;
}

=pod $node->wait_for_slot_catchup(slot_name, mode, target_lsn)

Wait for the named replication slot to equal or pass the xlog position of the
server, or the supplied target_lsn if given. The position used is the
restart_lsn unless mode is given, in which case it may be 'restart' or
'confirmed_flush'.

Requires that the 'postgres' db exists and is accessible.

This is not a test. It die()s on failure.

If the slot is not active, will time out after poll_query_until's timeout.

Note that for logical slots, restart_lsn is held down by the oldest in progress tx.

Returns the LSN caught up to.

=cut

sub wait_for_slot_catchup
{
	my ($self, $slot_name, $mode, $target_lsn) = @_;
	$mode = defined($mode) ? $mode : 'restart';
	if (!($mode eq 'restart' || $mode eq 'confirmed_flush')) {
		die "valid modes are restart, confirmed_flush";
	}
	if (!defined($target_lsn)) {
		$target_lsn = $self->lsn;
	}
	$self->poll_query_until('postgres', qq[SELECT '$target_lsn' <= ${mode}_lsn FROM pg_catalog.pg_replication_slots WHERE slot_name = '$slot_name';])
		or die "timed out waiting for catchup";
	return $target_lsn;
}

=pod $node->slot(slot_name)

Return hash-ref of replication slot data for the named slot, or a hash-ref with
all values '' if not found. Does not differentiate between null and empty string
for fields, no field is ever undef.

The restart_lsn and confirmed_flush_lsn fields are returned verbatim, and also
as a 2-list of [highword, lowword] integer. Since we rely on Perl 5.8.8 we can't
"use bigint", it's from 5.20, and we can't assume we have Math::Bigint from CPAN
either.

=cut

sub slot
{
	my ($self, $slot_name) = @_;
	my @fields = ('plugin', 'slot_type', 'datoid', 'database', 'active', 'active_pid', 'xmin', 'catalog_xmin', 'restart_lsn');
	my $result = $self->safe_psql('postgres', 'SELECT ' . join(', ', @fields) . " FROM pg_catalog.pg_replication_slots WHERE slot_name = '$slot_name'");
	$result = undef if $result eq '';
	# hash slice, see http://stackoverflow.com/a/16755894/398670 .
	#
	# Fills the hash with empty strings produced by x-operator element
	# duplication if result is an empty row
	#
	my %val;
	@val{@fields} = $result ne '' ? split(qr/\|/, $result) : ('',) x scalar(@fields);
	$val{'restart_lsn_arr'} = parse_lsn($val{'restart_lsn'});
	$val{'confirmed_flush_lsn_arr'} = parse_lsn($val{'confirmed_flush_lsn'});
	return \%val;
=======
=pod $node->pg_recvlogical_upto(self, dbname, slot_name, endpos, timeout_secs, ...)

Invoke pg_recvlogical to read from slot_name on dbname until LSN endpos, which
corresponds to pg_recvlogical --endpos.  Gives up after timeout (if nonzero).

Disallows pg_recvlogial from internally retrying on error by passing --no-loop.

Plugin options are passed as additional keyword arguments.

If called in scalar context, returns stdout, and die()s on timeout or nonzero return.

If called in array context, returns a tuple of (retval, stdout, stderr, timeout).
timeout is the IPC::Run::Timeout object whose is_expired method can be tested
to check for timeout. retval is undef on timeout.

=cut

sub pg_recvlogical_upto
{
	my ($self, $dbname, $slot_name, $endpos, $timeout_secs, %plugin_options) = @_;
	my ($stdout, $stderr);

	my $timeout_exception = 'pg_recvlogical timed out';

	my @cmd = ('pg_recvlogical', '-S', $slot_name, '--dbname', $self->connstr($dbname));
	push @cmd, '--endpos', $endpos if ($endpos);
	push @cmd, '-f', '-', '--no-loop', '--start';

	while (my ($k, $v) = each %plugin_options)
	{
		die "= is not permitted to appear in replication option name" if ($k =~ qr/=/);
		push @cmd, "-o", "$k=$v";
	}

	my $timeout;
	$timeout = IPC::Run::timeout($timeout_secs, exception => $timeout_exception ) if $timeout_secs;
	my $ret = 0;

	do {
		local $@;
		eval {
			IPC::Run::run(\@cmd, ">", \$stdout, "2>", \$stderr, $timeout);
			$ret = $?;
		};
		my $exc_save = $@;
		if ($exc_save)
		{
			# IPC::Run::run threw an exception. re-throw unless it's a
			# timeout, which we'll handle by testing is_expired
			die $exc_save
			  if (blessed($exc_save) || $exc_save !~ qr/$timeout_exception/);

			$ret = undef;

			die "Got timeout exception '$exc_save' but timer not expired?!"
			  unless $timeout->is_expired;

			die "$exc_save waiting for endpos $endpos with stdout '$stdout', stderr '$stderr'"
				unless wantarray;
		}
	};

	if (wantarray)
	{
		return ($ret, $stdout, $stderr, $timeout);
	}
	else
	{
		die "pg_recvlogical exited with code '$ret', stdout '$stdout' and stderr '$stderr'" if $ret;
		return $stdout;
	}
>>>>>>> 19f80f34
}

=pod

=back

=cut

1;<|MERGE_RESOLUTION|>--- conflicted
+++ resolved
@@ -1325,7 +1325,6 @@
 	TestLib::run_log(@_);
 }
 
-<<<<<<< HEAD
 =pod $node->lsn
 
 Return pg_current_xlog_insert_location() or, on a replica,
@@ -1440,7 +1439,8 @@
 	$val{'restart_lsn_arr'} = parse_lsn($val{'restart_lsn'});
 	$val{'confirmed_flush_lsn_arr'} = parse_lsn($val{'confirmed_flush_lsn'});
 	return \%val;
-=======
+}
+
 =pod $node->pg_recvlogical_upto(self, dbname, slot_name, endpos, timeout_secs, ...)
 
 Invoke pg_recvlogical to read from slot_name on dbname until LSN endpos, which
@@ -1512,7 +1512,6 @@
 		die "pg_recvlogical exited with code '$ret', stdout '$stdout' and stderr '$stderr'" if $ret;
 		return $stdout;
 	}
->>>>>>> 19f80f34
 }
 
 =pod
