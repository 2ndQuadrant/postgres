/*-------------------------------------------------------------------------
 *
 * selfuncs.c
 *	  Selectivity functions and index cost estimation functions for
 *	  standard operators and index access methods.
 *
 *	  Selectivity routines are registered in the pg_operator catalog
 *	  in the "oprrest" and "oprjoin" attributes.
 *
 *	  Index cost functions are located via the index AM's API struct,
 *	  which is obtained from the handler function registered in pg_am.
 *
 * Portions Copyright (c) 1996-2017, PostgreSQL Global Development Group
 * Portions Copyright (c) 1994, Regents of the University of California
 *
 *
 * IDENTIFICATION
 *	  src/backend/utils/adt/selfuncs.c
 *
 *-------------------------------------------------------------------------
 */

/*----------
 * Operator selectivity estimation functions are called to estimate the
 * selectivity of WHERE clauses whose top-level operator is their operator.
 * We divide the problem into two cases:
 *		Restriction clause estimation: the clause involves vars of just
 *			one relation.
 *		Join clause estimation: the clause involves vars of multiple rels.
 * Join selectivity estimation is far more difficult and usually less accurate
 * than restriction estimation.
 *
 * When dealing with the inner scan of a nestloop join, we consider the
 * join's joinclauses as restriction clauses for the inner relation, and
 * treat vars of the outer relation as parameters (a/k/a constants of unknown
 * values).  So, restriction estimators need to be able to accept an argument
 * telling which relation is to be treated as the variable.
 *
 * The call convention for a restriction estimator (oprrest function) is
 *
 *		Selectivity oprrest (PlannerInfo *root,
 *							 Oid operator,
 *							 List *args,
 *							 int varRelid);
 *
 * root: general information about the query (rtable and RelOptInfo lists
 * are particularly important for the estimator).
 * operator: OID of the specific operator in question.
 * args: argument list from the operator clause.
 * varRelid: if not zero, the relid (rtable index) of the relation to
 * be treated as the variable relation.  May be zero if the args list
 * is known to contain vars of only one relation.
 *
 * This is represented at the SQL level (in pg_proc) as
 *
 *		float8 oprrest (internal, oid, internal, int4);
 *
 * The result is a selectivity, that is, a fraction (0 to 1) of the rows
 * of the relation that are expected to produce a TRUE result for the
 * given operator.
 *
 * The call convention for a join estimator (oprjoin function) is similar
 * except that varRelid is not needed, and instead join information is
 * supplied:
 *
 *		Selectivity oprjoin (PlannerInfo *root,
 *							 Oid operator,
 *							 List *args,
 *							 JoinType jointype,
 *							 SpecialJoinInfo *sjinfo);
 *
 *		float8 oprjoin (internal, oid, internal, int2, internal);
 *
 * (Before Postgres 8.4, join estimators had only the first four of these
 * parameters.  That signature is still allowed, but deprecated.)  The
 * relationship between jointype and sjinfo is explained in the comments for
 * clause_selectivity() --- the short version is that jointype is usually
 * best ignored in favor of examining sjinfo.
 *
 * Join selectivity for regular inner and outer joins is defined as the
 * fraction (0 to 1) of the cross product of the relations that is expected
 * to produce a TRUE result for the given operator.  For both semi and anti
 * joins, however, the selectivity is defined as the fraction of the left-hand
 * side relation's rows that are expected to have a match (ie, at least one
 * row with a TRUE result) in the right-hand side.
 *
 * For both oprrest and oprjoin functions, the operator's input collation OID
 * (if any) is passed using the standard fmgr mechanism, so that the estimator
 * function can fetch it with PG_GET_COLLATION().  Note, however, that all
 * statistics in pg_statistic are currently built using the database's default
 * collation.  Thus, in most cases where we are looking at statistics, we
 * should ignore the actual operator collation and use DEFAULT_COLLATION_OID.
 * We expect that the error induced by doing this is usually not large enough
 * to justify complicating matters.
 *----------
 */

#include "postgres.h"

#include <ctype.h>
#include <float.h>
#include <math.h>

#include "access/gin.h"
#include "access/htup_details.h"
#include "access/sysattr.h"
#include "catalog/index.h"
#include "catalog/pg_am.h"
#include "catalog/pg_collation.h"
#include "catalog/pg_operator.h"
#include "catalog/pg_opfamily.h"
#include "catalog/pg_statistic.h"
#include "catalog/pg_statistic_ext.h"
#include "catalog/pg_type.h"
#include "executor/executor.h"
#include "mb/pg_wchar.h"
#include "nodes/makefuncs.h"
#include "nodes/nodeFuncs.h"
#include "optimizer/clauses.h"
#include "optimizer/cost.h"
#include "optimizer/pathnode.h"
#include "optimizer/paths.h"
#include "optimizer/plancat.h"
#include "optimizer/predtest.h"
#include "optimizer/restrictinfo.h"
#include "optimizer/var.h"
#include "parser/parse_clause.h"
#include "parser/parse_coerce.h"
#include "parser/parsetree.h"
#include "statistics/stats.h"
#include "utils/builtins.h"
#include "utils/bytea.h"
#include "utils/date.h"
#include "utils/datum.h"
#include "utils/fmgroids.h"
#include "utils/index_selfuncs.h"
#include "utils/lsyscache.h"
#include "utils/nabstime.h"
#include "utils/pg_locale.h"
#include "utils/rel.h"
#include "utils/selfuncs.h"
#include "utils/spccache.h"
#include "utils/syscache.h"
#include "utils/timestamp.h"
#include "utils/tqual.h"
#include "utils/typcache.h"
#include "utils/varlena.h"


/* Hooks for plugins to get control when we ask for stats */
get_relation_stats_hook_type get_relation_stats_hook = NULL;
get_index_stats_hook_type get_index_stats_hook = NULL;

static double var_eq_const(VariableStatData *vardata, Oid operator,
			 Datum constval, bool constisnull,
			 bool varonleft);
static double var_eq_non_const(VariableStatData *vardata, Oid operator,
				 Node *other,
				 bool varonleft);
static double ineq_histogram_selectivity(PlannerInfo *root,
						   VariableStatData *vardata,
						   FmgrInfo *opproc, bool isgt,
						   Datum constval, Oid consttype);
static double eqjoinsel_inner(Oid operator,
				VariableStatData *vardata1, VariableStatData *vardata2);
static double eqjoinsel_semi(Oid operator,
			   VariableStatData *vardata1, VariableStatData *vardata2,
			   RelOptInfo *inner_rel);
static MVNDistinctItem *match_ndistinct_to_vars(PlannerInfo *root,
			   RelOptInfo *rel, List **varinfos);
static bool convert_to_scalar(Datum value, Oid valuetypid, double *scaledvalue,
				  Datum lobound, Datum hibound, Oid boundstypid,
				  double *scaledlobound, double *scaledhibound);
static double convert_numeric_to_scalar(Datum value, Oid typid);
static void convert_string_to_scalar(char *value,
						 double *scaledvalue,
						 char *lobound,
						 double *scaledlobound,
						 char *hibound,
						 double *scaledhibound);
static void convert_bytea_to_scalar(Datum value,
						double *scaledvalue,
						Datum lobound,
						double *scaledlobound,
						Datum hibound,
						double *scaledhibound);
static double convert_one_string_to_scalar(char *value,
							 int rangelo, int rangehi);
static double convert_one_bytea_to_scalar(unsigned char *value, int valuelen,
							int rangelo, int rangehi);
static char *convert_string_datum(Datum value, Oid typid);
static double convert_timevalue_to_scalar(Datum value, Oid typid);
static void examine_simple_variable(PlannerInfo *root, Var *var,
						VariableStatData *vardata);
static bool get_variable_range(PlannerInfo *root, VariableStatData *vardata,
				   Oid sortop, Datum *min, Datum *max);
static bool get_actual_variable_range(PlannerInfo *root,
						  VariableStatData *vardata,
						  Oid sortop,
						  Datum *min, Datum *max);
static RelOptInfo *find_join_input_rel(PlannerInfo *root, Relids relids);
static Selectivity prefix_selectivity(PlannerInfo *root,
				   VariableStatData *vardata,
				   Oid vartype, Oid opfamily, Const *prefixcon);
static Selectivity like_selectivity(const char *patt, int pattlen,
				 bool case_insensitive);
static Selectivity regex_selectivity(const char *patt, int pattlen,
				  bool case_insensitive,
				  int fixed_prefix_len);
static Datum string_to_datum(const char *str, Oid datatype);
static Const *string_to_const(const char *str, Oid datatype);
static Const *string_to_bytea_const(const char *str, size_t str_len);
static List *add_predicate_to_quals(IndexOptInfo *index, List *indexQuals);

/*
 *		eqsel			- Selectivity of "=" for any data types.
 *
 * Note: this routine is also used to estimate selectivity for some
 * operators that are not "=" but have comparable selectivity behavior,
 * such as "~=" (geometric approximate-match).  Even for "=", we must
 * keep in mind that the left and right datatypes may differ.
 */
Datum
eqsel(PG_FUNCTION_ARGS)
{
	PlannerInfo *root = (PlannerInfo *) PG_GETARG_POINTER(0);
	Oid			operator = PG_GETARG_OID(1);
	List	   *args = (List *) PG_GETARG_POINTER(2);
	int			varRelid = PG_GETARG_INT32(3);
	VariableStatData vardata;
	Node	   *other;
	bool		varonleft;
	double		selec;

	/*
	 * If expression is not variable = something or something = variable, then
	 * punt and return a default estimate.
	 */
	if (!get_restriction_variable(root, args, varRelid,
								  &vardata, &other, &varonleft))
		PG_RETURN_FLOAT8(DEFAULT_EQ_SEL);

	/*
	 * We can do a lot better if the something is a constant.  (Note: the
	 * Const might result from estimation rather than being a simple constant
	 * in the query.)
	 */
	if (IsA(other, Const))
		selec = var_eq_const(&vardata, operator,
							 ((Const *) other)->constvalue,
							 ((Const *) other)->constisnull,
							 varonleft);
	else
		selec = var_eq_non_const(&vardata, operator, other,
								 varonleft);

	ReleaseVariableStats(vardata);

	PG_RETURN_FLOAT8((float8) selec);
}

/*
 * var_eq_const --- eqsel for var = const case
 *
 * This is split out so that some other estimation functions can use it.
 */
static double
var_eq_const(VariableStatData *vardata, Oid operator,
			 Datum constval, bool constisnull,
			 bool varonleft)
{
	double		selec;
	bool		isdefault;

	/*
	 * If the constant is NULL, assume operator is strict and return zero, ie,
	 * operator will never return TRUE.
	 */
	if (constisnull)
		return 0.0;

	/*
	 * If we matched the var to a unique index or DISTINCT clause, assume
	 * there is exactly one match regardless of anything else.  (This is
	 * slightly bogus, since the index or clause's equality operator might be
	 * different from ours, but it's much more likely to be right than
	 * ignoring the information.)
	 */
	if (vardata->isunique && vardata->rel && vardata->rel->tuples >= 1.0)
		return 1.0 / vardata->rel->tuples;

	if (HeapTupleIsValid(vardata->statsTuple))
	{
		Form_pg_statistic stats;
		Datum	   *values;
		int			nvalues;
		float4	   *numbers;
		int			nnumbers;
		bool		match = false;
		int			i;

		stats = (Form_pg_statistic) GETSTRUCT(vardata->statsTuple);

		/*
		 * Is the constant "=" to any of the column's most common values?
		 * (Although the given operator may not really be "=", we will assume
		 * that seeing whether it returns TRUE is an appropriate test.  If you
		 * don't like this, maybe you shouldn't be using eqsel for your
		 * operator...)
		 */
		if (get_attstatsslot(vardata->statsTuple,
							 vardata->atttype, vardata->atttypmod,
							 STATISTIC_KIND_MCV, InvalidOid,
							 NULL,
							 &values, &nvalues,
							 &numbers, &nnumbers))
		{
			FmgrInfo	eqproc;

			fmgr_info(get_opcode(operator), &eqproc);

			for (i = 0; i < nvalues; i++)
			{
				/* be careful to apply operator right way 'round */
				if (varonleft)
					match = DatumGetBool(FunctionCall2Coll(&eqproc,
													   DEFAULT_COLLATION_OID,
														   values[i],
														   constval));
				else
					match = DatumGetBool(FunctionCall2Coll(&eqproc,
													   DEFAULT_COLLATION_OID,
														   constval,
														   values[i]));
				if (match)
					break;
			}
		}
		else
		{
			/* no most-common-value info available */
			values = NULL;
			numbers = NULL;
			i = nvalues = nnumbers = 0;
		}

		if (match)
		{
			/*
			 * Constant is "=" to this common value.  We know selectivity
			 * exactly (or as exactly as ANALYZE could calculate it, anyway).
			 */
			selec = numbers[i];
		}
		else
		{
			/*
			 * Comparison is against a constant that is neither NULL nor any
			 * of the common values.  Its selectivity cannot be more than
			 * this:
			 */
			double		sumcommon = 0.0;
			double		otherdistinct;

			for (i = 0; i < nnumbers; i++)
				sumcommon += numbers[i];
			selec = 1.0 - sumcommon - stats->stanullfrac;
			CLAMP_PROBABILITY(selec);

			/*
			 * and in fact it's probably a good deal less. We approximate that
			 * all the not-common values share this remaining fraction
			 * equally, so we divide by the number of other distinct values.
			 */
			otherdistinct = get_variable_numdistinct(vardata, &isdefault) - nnumbers;
			if (otherdistinct > 1)
				selec /= otherdistinct;

			/*
			 * Another cross-check: selectivity shouldn't be estimated as more
			 * than the least common "most common value".
			 */
			if (nnumbers > 0 && selec > numbers[nnumbers - 1])
				selec = numbers[nnumbers - 1];
		}

		free_attstatsslot(vardata->atttype, values, nvalues,
						  numbers, nnumbers);
	}
	else
	{
		/*
		 * No ANALYZE stats available, so make a guess using estimated number
		 * of distinct values and assuming they are equally common. (The guess
		 * is unlikely to be very good, but we do know a few special cases.)
		 */
		selec = 1.0 / get_variable_numdistinct(vardata, &isdefault);
	}

	/* result should be in range, but make sure... */
	CLAMP_PROBABILITY(selec);

	return selec;
}

/*
 * var_eq_non_const --- eqsel for var = something-other-than-const case
 */
static double
var_eq_non_const(VariableStatData *vardata, Oid operator,
				 Node *other,
				 bool varonleft)
{
	double		selec;
	bool		isdefault;

	/*
	 * If we matched the var to a unique index or DISTINCT clause, assume
	 * there is exactly one match regardless of anything else.  (This is
	 * slightly bogus, since the index or clause's equality operator might be
	 * different from ours, but it's much more likely to be right than
	 * ignoring the information.)
	 */
	if (vardata->isunique && vardata->rel && vardata->rel->tuples >= 1.0)
		return 1.0 / vardata->rel->tuples;

	if (HeapTupleIsValid(vardata->statsTuple))
	{
		Form_pg_statistic stats;
		double		ndistinct;
		float4	   *numbers;
		int			nnumbers;

		stats = (Form_pg_statistic) GETSTRUCT(vardata->statsTuple);

		/*
		 * Search is for a value that we do not know a priori, but we will
		 * assume it is not NULL.  Estimate the selectivity as non-null
		 * fraction divided by number of distinct values, so that we get a
		 * result averaged over all possible values whether common or
		 * uncommon.  (Essentially, we are assuming that the not-yet-known
		 * comparison value is equally likely to be any of the possible
		 * values, regardless of their frequency in the table.  Is that a good
		 * idea?)
		 */
		selec = 1.0 - stats->stanullfrac;
		ndistinct = get_variable_numdistinct(vardata, &isdefault);
		if (ndistinct > 1)
			selec /= ndistinct;

		/*
		 * Cross-check: selectivity should never be estimated as more than the
		 * most common value's.
		 */
		if (get_attstatsslot(vardata->statsTuple,
							 vardata->atttype, vardata->atttypmod,
							 STATISTIC_KIND_MCV, InvalidOid,
							 NULL,
							 NULL, NULL,
							 &numbers, &nnumbers))
		{
			if (nnumbers > 0 && selec > numbers[0])
				selec = numbers[0];
			free_attstatsslot(vardata->atttype, NULL, 0, numbers, nnumbers);
		}
	}
	else
	{
		/*
		 * No ANALYZE stats available, so make a guess using estimated number
		 * of distinct values and assuming they are equally common. (The guess
		 * is unlikely to be very good, but we do know a few special cases.)
		 */
		selec = 1.0 / get_variable_numdistinct(vardata, &isdefault);
	}

	/* result should be in range, but make sure... */
	CLAMP_PROBABILITY(selec);

	return selec;
}

/*
 *		neqsel			- Selectivity of "!=" for any data types.
 *
 * This routine is also used for some operators that are not "!="
 * but have comparable selectivity behavior.  See above comments
 * for eqsel().
 */
Datum
neqsel(PG_FUNCTION_ARGS)
{
	PlannerInfo *root = (PlannerInfo *) PG_GETARG_POINTER(0);
	Oid			operator = PG_GETARG_OID(1);
	List	   *args = (List *) PG_GETARG_POINTER(2);
	int			varRelid = PG_GETARG_INT32(3);
	Oid			eqop;
	float8		result;

	/*
	 * We want 1 - eqsel() where the equality operator is the one associated
	 * with this != operator, that is, its negator.
	 */
	eqop = get_negator(operator);
	if (eqop)
	{
		result = DatumGetFloat8(DirectFunctionCall4(eqsel,
													PointerGetDatum(root),
													ObjectIdGetDatum(eqop),
													PointerGetDatum(args),
													Int32GetDatum(varRelid)));
	}
	else
	{
		/* Use default selectivity (should we raise an error instead?) */
		result = DEFAULT_EQ_SEL;
	}
	result = 1.0 - result;
	PG_RETURN_FLOAT8(result);
}

/*
 *	scalarineqsel		- Selectivity of "<", "<=", ">", ">=" for scalars.
 *
 * This is the guts of both scalarltsel and scalargtsel.  The caller has
 * commuted the clause, if necessary, so that we can treat the variable as
 * being on the left.  The caller must also make sure that the other side
 * of the clause is a non-null Const, and dissect same into a value and
 * datatype.
 *
 * This routine works for any datatype (or pair of datatypes) known to
 * convert_to_scalar().  If it is applied to some other datatype,
 * it will return a default estimate.
 */
static double
scalarineqsel(PlannerInfo *root, Oid operator, bool isgt,
			  VariableStatData *vardata, Datum constval, Oid consttype)
{
	Form_pg_statistic stats;
	FmgrInfo	opproc;
	double		mcv_selec,
				hist_selec,
				sumcommon;
	double		selec;

	if (!HeapTupleIsValid(vardata->statsTuple))
	{
		/* no stats available, so default result */
		return DEFAULT_INEQ_SEL;
	}
	stats = (Form_pg_statistic) GETSTRUCT(vardata->statsTuple);

	fmgr_info(get_opcode(operator), &opproc);

	/*
	 * If we have most-common-values info, add up the fractions of the MCV
	 * entries that satisfy MCV OP CONST.  These fractions contribute directly
	 * to the result selectivity.  Also add up the total fraction represented
	 * by MCV entries.
	 */
	mcv_selec = mcv_selectivity(vardata, &opproc, constval, true,
								&sumcommon);

	/*
	 * If there is a histogram, determine which bin the constant falls in, and
	 * compute the resulting contribution to selectivity.
	 */
	hist_selec = ineq_histogram_selectivity(root, vardata, &opproc, isgt,
											constval, consttype);

	/*
	 * Now merge the results from the MCV and histogram calculations,
	 * realizing that the histogram covers only the non-null values that are
	 * not listed in MCV.
	 */
	selec = 1.0 - stats->stanullfrac - sumcommon;

	if (hist_selec >= 0.0)
		selec *= hist_selec;
	else
	{
		/*
		 * If no histogram but there are values not accounted for by MCV,
		 * arbitrarily assume half of them will match.
		 */
		selec *= 0.5;
	}

	selec += mcv_selec;

	/* result should be in range, but make sure... */
	CLAMP_PROBABILITY(selec);

	return selec;
}

/*
 *	mcv_selectivity			- Examine the MCV list for selectivity estimates
 *
 * Determine the fraction of the variable's MCV population that satisfies
 * the predicate (VAR OP CONST), or (CONST OP VAR) if !varonleft.  Also
 * compute the fraction of the total column population represented by the MCV
 * list.  This code will work for any boolean-returning predicate operator.
 *
 * The function result is the MCV selectivity, and the fraction of the
 * total population is returned into *sumcommonp.  Zeroes are returned
 * if there is no MCV list.
 */
double
mcv_selectivity(VariableStatData *vardata, FmgrInfo *opproc,
				Datum constval, bool varonleft,
				double *sumcommonp)
{
	double		mcv_selec,
				sumcommon;
	Datum	   *values;
	int			nvalues;
	float4	   *numbers;
	int			nnumbers;
	int			i;

	mcv_selec = 0.0;
	sumcommon = 0.0;

	if (HeapTupleIsValid(vardata->statsTuple) &&
		get_attstatsslot(vardata->statsTuple,
						 vardata->atttype, vardata->atttypmod,
						 STATISTIC_KIND_MCV, InvalidOid,
						 NULL,
						 &values, &nvalues,
						 &numbers, &nnumbers))
	{
		for (i = 0; i < nvalues; i++)
		{
			if (varonleft ?
				DatumGetBool(FunctionCall2Coll(opproc,
											   DEFAULT_COLLATION_OID,
											   values[i],
											   constval)) :
				DatumGetBool(FunctionCall2Coll(opproc,
											   DEFAULT_COLLATION_OID,
											   constval,
											   values[i])))
				mcv_selec += numbers[i];
			sumcommon += numbers[i];
		}
		free_attstatsslot(vardata->atttype, values, nvalues,
						  numbers, nnumbers);
	}

	*sumcommonp = sumcommon;
	return mcv_selec;
}

/*
 *	histogram_selectivity	- Examine the histogram for selectivity estimates
 *
 * Determine the fraction of the variable's histogram entries that satisfy
 * the predicate (VAR OP CONST), or (CONST OP VAR) if !varonleft.
 *
 * This code will work for any boolean-returning predicate operator, whether
 * or not it has anything to do with the histogram sort operator.  We are
 * essentially using the histogram just as a representative sample.  However,
 * small histograms are unlikely to be all that representative, so the caller
 * should be prepared to fall back on some other estimation approach when the
 * histogram is missing or very small.  It may also be prudent to combine this
 * approach with another one when the histogram is small.
 *
 * If the actual histogram size is not at least min_hist_size, we won't bother
 * to do the calculation at all.  Also, if the n_skip parameter is > 0, we
 * ignore the first and last n_skip histogram elements, on the grounds that
 * they are outliers and hence not very representative.  Typical values for
 * these parameters are 10 and 1.
 *
 * The function result is the selectivity, or -1 if there is no histogram
 * or it's smaller than min_hist_size.
 *
 * The output parameter *hist_size receives the actual histogram size,
 * or zero if no histogram.  Callers may use this number to decide how
 * much faith to put in the function result.
 *
 * Note that the result disregards both the most-common-values (if any) and
 * null entries.  The caller is expected to combine this result with
 * statistics for those portions of the column population.  It may also be
 * prudent to clamp the result range, ie, disbelieve exact 0 or 1 outputs.
 */
double
histogram_selectivity(VariableStatData *vardata, FmgrInfo *opproc,
					  Datum constval, bool varonleft,
					  int min_hist_size, int n_skip,
					  int *hist_size)
{
	double		result;
	Datum	   *values;
	int			nvalues;

	/* check sanity of parameters */
	Assert(n_skip >= 0);
	Assert(min_hist_size > 2 * n_skip);

	if (HeapTupleIsValid(vardata->statsTuple) &&
		get_attstatsslot(vardata->statsTuple,
						 vardata->atttype, vardata->atttypmod,
						 STATISTIC_KIND_HISTOGRAM, InvalidOid,
						 NULL,
						 &values, &nvalues,
						 NULL, NULL))
	{
		*hist_size = nvalues;
		if (nvalues >= min_hist_size)
		{
			int			nmatch = 0;
			int			i;

			for (i = n_skip; i < nvalues - n_skip; i++)
			{
				if (varonleft ?
					DatumGetBool(FunctionCall2Coll(opproc,
												   DEFAULT_COLLATION_OID,
												   values[i],
												   constval)) :
					DatumGetBool(FunctionCall2Coll(opproc,
												   DEFAULT_COLLATION_OID,
												   constval,
												   values[i])))
					nmatch++;
			}
			result = ((double) nmatch) / ((double) (nvalues - 2 * n_skip));
		}
		else
			result = -1;
		free_attstatsslot(vardata->atttype, values, nvalues, NULL, 0);
	}
	else
	{
		*hist_size = 0;
		result = -1;
	}

	return result;
}

/*
 *	ineq_histogram_selectivity	- Examine the histogram for scalarineqsel
 *
 * Determine the fraction of the variable's histogram population that
 * satisfies the inequality condition, ie, VAR < CONST or VAR > CONST.
 *
 * Returns -1 if there is no histogram (valid results will always be >= 0).
 *
 * Note that the result disregards both the most-common-values (if any) and
 * null entries.  The caller is expected to combine this result with
 * statistics for those portions of the column population.
 */
static double
ineq_histogram_selectivity(PlannerInfo *root,
						   VariableStatData *vardata,
						   FmgrInfo *opproc, bool isgt,
						   Datum constval, Oid consttype)
{
	double		hist_selec;
	Oid			hist_op;
	Datum	   *values;
	int			nvalues;

	hist_selec = -1.0;

	/*
	 * Someday, ANALYZE might store more than one histogram per rel/att,
	 * corresponding to more than one possible sort ordering defined for the
	 * column type.  However, to make that work we will need to figure out
	 * which staop to search for --- it's not necessarily the one we have at
	 * hand!  (For example, we might have a '<=' operator rather than the '<'
	 * operator that will appear in staop.)  For now, assume that whatever
	 * appears in pg_statistic is sorted the same way our operator sorts, or
	 * the reverse way if isgt is TRUE.
	 */
	if (HeapTupleIsValid(vardata->statsTuple) &&
		get_attstatsslot(vardata->statsTuple,
						 vardata->atttype, vardata->atttypmod,
						 STATISTIC_KIND_HISTOGRAM, InvalidOid,
						 &hist_op,
						 &values, &nvalues,
						 NULL, NULL))
	{
		if (nvalues > 1)
		{
			/*
			 * Use binary search to find proper location, ie, the first slot
			 * at which the comparison fails.  (If the given operator isn't
			 * actually sort-compatible with the histogram, you'll get garbage
			 * results ... but probably not any more garbage-y than you would
			 * from the old linear search.)
			 *
			 * If the binary search accesses the first or last histogram
			 * entry, we try to replace that endpoint with the true column min
			 * or max as found by get_actual_variable_range().  This
			 * ameliorates misestimates when the min or max is moving as a
			 * result of changes since the last ANALYZE.  Note that this could
			 * result in effectively including MCVs into the histogram that
			 * weren't there before, but we don't try to correct for that.
			 */
			double		histfrac;
			int			lobound = 0;	/* first possible slot to search */
			int			hibound = nvalues;		/* last+1 slot to search */
			bool		have_end = false;

			/*
			 * If there are only two histogram entries, we'll want up-to-date
			 * values for both.  (If there are more than two, we need at most
			 * one of them to be updated, so we deal with that within the
			 * loop.)
			 */
			if (nvalues == 2)
				have_end = get_actual_variable_range(root,
													 vardata,
													 hist_op,
													 &values[0],
													 &values[1]);

			while (lobound < hibound)
			{
				int			probe = (lobound + hibound) / 2;
				bool		ltcmp;

				/*
				 * If we find ourselves about to compare to the first or last
				 * histogram entry, first try to replace it with the actual
				 * current min or max (unless we already did so above).
				 */
				if (probe == 0 && nvalues > 2)
					have_end = get_actual_variable_range(root,
														 vardata,
														 hist_op,
														 &values[0],
														 NULL);
				else if (probe == nvalues - 1 && nvalues > 2)
					have_end = get_actual_variable_range(root,
														 vardata,
														 hist_op,
														 NULL,
														 &values[probe]);

				ltcmp = DatumGetBool(FunctionCall2Coll(opproc,
													   DEFAULT_COLLATION_OID,
													   values[probe],
													   constval));
				if (isgt)
					ltcmp = !ltcmp;
				if (ltcmp)
					lobound = probe + 1;
				else
					hibound = probe;
			}

			if (lobound <= 0)
			{
				/* Constant is below lower histogram boundary. */
				histfrac = 0.0;
			}
			else if (lobound >= nvalues)
			{
				/* Constant is above upper histogram boundary. */
				histfrac = 1.0;
			}
			else
			{
				int			i = lobound;
				double		val,
							high,
							low;
				double		binfrac;

				/*
				 * We have values[i-1] <= constant <= values[i].
				 *
				 * Convert the constant and the two nearest bin boundary
				 * values to a uniform comparison scale, and do a linear
				 * interpolation within this bin.
				 */
				if (convert_to_scalar(constval, consttype, &val,
									  values[i - 1], values[i],
									  vardata->vartype,
									  &low, &high))
				{
					if (high <= low)
					{
						/* cope if bin boundaries appear identical */
						binfrac = 0.5;
					}
					else if (val <= low)
						binfrac = 0.0;
					else if (val >= high)
						binfrac = 1.0;
					else
					{
						binfrac = (val - low) / (high - low);

						/*
						 * Watch out for the possibility that we got a NaN or
						 * Infinity from the division.  This can happen
						 * despite the previous checks, if for example "low"
						 * is -Infinity.
						 */
						if (isnan(binfrac) ||
							binfrac < 0.0 || binfrac > 1.0)
							binfrac = 0.5;
					}
				}
				else
				{
					/*
					 * Ideally we'd produce an error here, on the grounds that
					 * the given operator shouldn't have scalarXXsel
					 * registered as its selectivity func unless we can deal
					 * with its operand types.  But currently, all manner of
					 * stuff is invoking scalarXXsel, so give a default
					 * estimate until that can be fixed.
					 */
					binfrac = 0.5;
				}

				/*
				 * Now, compute the overall selectivity across the values
				 * represented by the histogram.  We have i-1 full bins and
				 * binfrac partial bin below the constant.
				 */
				histfrac = (double) (i - 1) + binfrac;
				histfrac /= (double) (nvalues - 1);
			}

			/*
			 * Now histfrac = fraction of histogram entries below the
			 * constant.
			 *
			 * Account for "<" vs ">"
			 */
			hist_selec = isgt ? (1.0 - histfrac) : histfrac;

			/*
			 * The histogram boundaries are only approximate to begin with,
			 * and may well be out of date anyway.  Therefore, don't believe
			 * extremely small or large selectivity estimates --- unless we
			 * got actual current endpoint values from the table.
			 */
			if (have_end)
				CLAMP_PROBABILITY(hist_selec);
			else
			{
				if (hist_selec < 0.0001)
					hist_selec = 0.0001;
				else if (hist_selec > 0.9999)
					hist_selec = 0.9999;
			}
		}

		free_attstatsslot(vardata->atttype, values, nvalues, NULL, 0);
	}

	return hist_selec;
}

/*
 *		scalarltsel		- Selectivity of "<" (also "<=") for scalars.
 */
Datum
scalarltsel(PG_FUNCTION_ARGS)
{
	PlannerInfo *root = (PlannerInfo *) PG_GETARG_POINTER(0);
	Oid			operator = PG_GETARG_OID(1);
	List	   *args = (List *) PG_GETARG_POINTER(2);
	int			varRelid = PG_GETARG_INT32(3);
	VariableStatData vardata;
	Node	   *other;
	bool		varonleft;
	Datum		constval;
	Oid			consttype;
	bool		isgt;
	double		selec;

	/*
	 * If expression is not variable op something or something op variable,
	 * then punt and return a default estimate.
	 */
	if (!get_restriction_variable(root, args, varRelid,
								  &vardata, &other, &varonleft))
		PG_RETURN_FLOAT8(DEFAULT_INEQ_SEL);

	/*
	 * Can't do anything useful if the something is not a constant, either.
	 */
	if (!IsA(other, Const))
	{
		ReleaseVariableStats(vardata);
		PG_RETURN_FLOAT8(DEFAULT_INEQ_SEL);
	}

	/*
	 * If the constant is NULL, assume operator is strict and return zero, ie,
	 * operator will never return TRUE.
	 */
	if (((Const *) other)->constisnull)
	{
		ReleaseVariableStats(vardata);
		PG_RETURN_FLOAT8(0.0);
	}
	constval = ((Const *) other)->constvalue;
	consttype = ((Const *) other)->consttype;

	/*
	 * Force the var to be on the left to simplify logic in scalarineqsel.
	 */
	if (varonleft)
	{
		/* we have var < other */
		isgt = false;
	}
	else
	{
		/* we have other < var, commute to make var > other */
		operator = get_commutator(operator);
		if (!operator)
		{
			/* Use default selectivity (should we raise an error instead?) */
			ReleaseVariableStats(vardata);
			PG_RETURN_FLOAT8(DEFAULT_INEQ_SEL);
		}
		isgt = true;
	}

	selec = scalarineqsel(root, operator, isgt, &vardata, constval, consttype);

	ReleaseVariableStats(vardata);

	PG_RETURN_FLOAT8((float8) selec);
}

/*
 *		scalargtsel		- Selectivity of ">" (also ">=") for integers.
 */
Datum
scalargtsel(PG_FUNCTION_ARGS)
{
	PlannerInfo *root = (PlannerInfo *) PG_GETARG_POINTER(0);
	Oid			operator = PG_GETARG_OID(1);
	List	   *args = (List *) PG_GETARG_POINTER(2);
	int			varRelid = PG_GETARG_INT32(3);
	VariableStatData vardata;
	Node	   *other;
	bool		varonleft;
	Datum		constval;
	Oid			consttype;
	bool		isgt;
	double		selec;

	/*
	 * If expression is not variable op something or something op variable,
	 * then punt and return a default estimate.
	 */
	if (!get_restriction_variable(root, args, varRelid,
								  &vardata, &other, &varonleft))
		PG_RETURN_FLOAT8(DEFAULT_INEQ_SEL);

	/*
	 * Can't do anything useful if the something is not a constant, either.
	 */
	if (!IsA(other, Const))
	{
		ReleaseVariableStats(vardata);
		PG_RETURN_FLOAT8(DEFAULT_INEQ_SEL);
	}

	/*
	 * If the constant is NULL, assume operator is strict and return zero, ie,
	 * operator will never return TRUE.
	 */
	if (((Const *) other)->constisnull)
	{
		ReleaseVariableStats(vardata);
		PG_RETURN_FLOAT8(0.0);
	}
	constval = ((Const *) other)->constvalue;
	consttype = ((Const *) other)->consttype;

	/*
	 * Force the var to be on the left to simplify logic in scalarineqsel.
	 */
	if (varonleft)
	{
		/* we have var > other */
		isgt = true;
	}
	else
	{
		/* we have other > var, commute to make var < other */
		operator = get_commutator(operator);
		if (!operator)
		{
			/* Use default selectivity (should we raise an error instead?) */
			ReleaseVariableStats(vardata);
			PG_RETURN_FLOAT8(DEFAULT_INEQ_SEL);
		}
		isgt = false;
	}

	selec = scalarineqsel(root, operator, isgt, &vardata, constval, consttype);

	ReleaseVariableStats(vardata);

	PG_RETURN_FLOAT8((float8) selec);
}

/*
 * patternsel			- Generic code for pattern-match selectivity.
 */
static double
patternsel(PG_FUNCTION_ARGS, Pattern_Type ptype, bool negate)
{
	PlannerInfo *root = (PlannerInfo *) PG_GETARG_POINTER(0);
	Oid			operator = PG_GETARG_OID(1);
	List	   *args = (List *) PG_GETARG_POINTER(2);
	int			varRelid = PG_GETARG_INT32(3);
	Oid			collation = PG_GET_COLLATION();
	VariableStatData vardata;
	Node	   *other;
	bool		varonleft;
	Datum		constval;
	Oid			consttype;
	Oid			vartype;
	Oid			opfamily;
	Pattern_Prefix_Status pstatus;
	Const	   *patt;
	Const	   *prefix = NULL;
	Selectivity rest_selec = 0;
	double		result;

	/*
	 * If this is for a NOT LIKE or similar operator, get the corresponding
	 * positive-match operator and work with that.  Set result to the correct
	 * default estimate, too.
	 */
	if (negate)
	{
		operator = get_negator(operator);
		if (!OidIsValid(operator))
			elog(ERROR, "patternsel called for operator without a negator");
		result = 1.0 - DEFAULT_MATCH_SEL;
	}
	else
	{
		result = DEFAULT_MATCH_SEL;
	}

	/*
	 * If expression is not variable op constant, then punt and return a
	 * default estimate.
	 */
	if (!get_restriction_variable(root, args, varRelid,
								  &vardata, &other, &varonleft))
		return result;
	if (!varonleft || !IsA(other, Const))
	{
		ReleaseVariableStats(vardata);
		return result;
	}

	/*
	 * If the constant is NULL, assume operator is strict and return zero, ie,
	 * operator will never return TRUE.  (It's zero even for a negator op.)
	 */
	if (((Const *) other)->constisnull)
	{
		ReleaseVariableStats(vardata);
		return 0.0;
	}
	constval = ((Const *) other)->constvalue;
	consttype = ((Const *) other)->consttype;

	/*
	 * The right-hand const is type text or bytea for all supported operators.
	 * We do not expect to see binary-compatible types here, since
	 * const-folding should have relabeled the const to exactly match the
	 * operator's declared type.
	 */
	if (consttype != TEXTOID && consttype != BYTEAOID)
	{
		ReleaseVariableStats(vardata);
		return result;
	}

	/*
	 * Similarly, the exposed type of the left-hand side should be one of
	 * those we know.  (Do not look at vardata.atttype, which might be
	 * something binary-compatible but different.)	We can use it to choose
	 * the index opfamily from which we must draw the comparison operators.
	 *
	 * NOTE: It would be more correct to use the PATTERN opfamilies than the
	 * simple ones, but at the moment ANALYZE will not generate statistics for
	 * the PATTERN operators.  But our results are so approximate anyway that
	 * it probably hardly matters.
	 */
	vartype = vardata.vartype;

	switch (vartype)
	{
		case TEXTOID:
			opfamily = TEXT_BTREE_FAM_OID;
			break;
		case BPCHAROID:
			opfamily = BPCHAR_BTREE_FAM_OID;
			break;
		case NAMEOID:
			opfamily = NAME_BTREE_FAM_OID;
			break;
		case BYTEAOID:
			opfamily = BYTEA_BTREE_FAM_OID;
			break;
		default:
			ReleaseVariableStats(vardata);
			return result;
	}

	/*
	 * Pull out any fixed prefix implied by the pattern, and estimate the
	 * fractional selectivity of the remainder of the pattern.  Unlike many of
	 * the other functions in this file, we use the pattern operator's actual
	 * collation for this step.  This is not because we expect the collation
	 * to make a big difference in the selectivity estimate (it seldom would),
	 * but because we want to be sure we cache compiled regexps under the
	 * right cache key, so that they can be re-used at runtime.
	 */
	patt = (Const *) other;
	pstatus = pattern_fixed_prefix(patt, ptype, collation,
								   &prefix, &rest_selec);

	/*
	 * If necessary, coerce the prefix constant to the right type.
	 */
	if (prefix && prefix->consttype != vartype)
	{
		char	   *prefixstr;

		switch (prefix->consttype)
		{
			case TEXTOID:
				prefixstr = TextDatumGetCString(prefix->constvalue);
				break;
			case BYTEAOID:
				prefixstr = DatumGetCString(DirectFunctionCall1(byteaout,
														prefix->constvalue));
				break;
			default:
				elog(ERROR, "unrecognized consttype: %u",
					 prefix->consttype);
				ReleaseVariableStats(vardata);
				return result;
		}
		prefix = string_to_const(prefixstr, vartype);
		pfree(prefixstr);
	}

	if (pstatus == Pattern_Prefix_Exact)
	{
		/*
		 * Pattern specifies an exact match, so pretend operator is '='
		 */
		Oid			eqopr = get_opfamily_member(opfamily, vartype, vartype,
												BTEqualStrategyNumber);

		if (eqopr == InvalidOid)
			elog(ERROR, "no = operator for opfamily %u", opfamily);
		result = var_eq_const(&vardata, eqopr, prefix->constvalue,
							  false, true);
	}
	else
	{
		/*
		 * Not exact-match pattern.  If we have a sufficiently large
		 * histogram, estimate selectivity for the histogram part of the
		 * population by counting matches in the histogram.  If not, estimate
		 * selectivity of the fixed prefix and remainder of pattern
		 * separately, then combine the two to get an estimate of the
		 * selectivity for the part of the column population represented by
		 * the histogram.  (For small histograms, we combine these
		 * approaches.)
		 *
		 * We then add up data for any most-common-values values; these are
		 * not in the histogram population, and we can get exact answers for
		 * them by applying the pattern operator, so there's no reason to
		 * approximate.  (If the MCVs cover a significant part of the total
		 * population, this gives us a big leg up in accuracy.)
		 */
		Selectivity selec;
		int			hist_size;
		FmgrInfo	opproc;
		double		nullfrac,
					mcv_selec,
					sumcommon;

		/* Try to use the histogram entries to get selectivity */
		fmgr_info(get_opcode(operator), &opproc);

		selec = histogram_selectivity(&vardata, &opproc, constval, true,
									  10, 1, &hist_size);

		/* If not at least 100 entries, use the heuristic method */
		if (hist_size < 100)
		{
			Selectivity heursel;
			Selectivity prefixsel;

			if (pstatus == Pattern_Prefix_Partial)
				prefixsel = prefix_selectivity(root, &vardata, vartype,
											   opfamily, prefix);
			else
				prefixsel = 1.0;
			heursel = prefixsel * rest_selec;

			if (selec < 0)		/* fewer than 10 histogram entries? */
				selec = heursel;
			else
			{
				/*
				 * For histogram sizes from 10 to 100, we combine the
				 * histogram and heuristic selectivities, putting increasingly
				 * more trust in the histogram for larger sizes.
				 */
				double		hist_weight = hist_size / 100.0;

				selec = selec * hist_weight + heursel * (1.0 - hist_weight);
			}
		}

		/* In any case, don't believe extremely small or large estimates. */
		if (selec < 0.0001)
			selec = 0.0001;
		else if (selec > 0.9999)
			selec = 0.9999;

		/*
		 * If we have most-common-values info, add up the fractions of the MCV
		 * entries that satisfy MCV OP PATTERN.  These fractions contribute
		 * directly to the result selectivity.  Also add up the total fraction
		 * represented by MCV entries.
		 */
		mcv_selec = mcv_selectivity(&vardata, &opproc, constval, true,
									&sumcommon);

		if (HeapTupleIsValid(vardata.statsTuple))
			nullfrac = ((Form_pg_statistic) GETSTRUCT(vardata.statsTuple))->stanullfrac;
		else
			nullfrac = 0.0;

		/*
		 * Now merge the results from the MCV and histogram calculations,
		 * realizing that the histogram covers only the non-null values that
		 * are not listed in MCV.
		 */
		selec *= 1.0 - nullfrac - sumcommon;
		selec += mcv_selec;

		/* result should be in range, but make sure... */
		CLAMP_PROBABILITY(selec);
		result = selec;
	}

	if (prefix)
	{
		pfree(DatumGetPointer(prefix->constvalue));
		pfree(prefix);
	}

	ReleaseVariableStats(vardata);

	return negate ? (1.0 - result) : result;
}

/*
 *		regexeqsel		- Selectivity of regular-expression pattern match.
 */
Datum
regexeqsel(PG_FUNCTION_ARGS)
{
	PG_RETURN_FLOAT8(patternsel(fcinfo, Pattern_Type_Regex, false));
}

/*
 *		icregexeqsel	- Selectivity of case-insensitive regex match.
 */
Datum
icregexeqsel(PG_FUNCTION_ARGS)
{
	PG_RETURN_FLOAT8(patternsel(fcinfo, Pattern_Type_Regex_IC, false));
}

/*
 *		likesel			- Selectivity of LIKE pattern match.
 */
Datum
likesel(PG_FUNCTION_ARGS)
{
	PG_RETURN_FLOAT8(patternsel(fcinfo, Pattern_Type_Like, false));
}

/*
 *		iclikesel			- Selectivity of ILIKE pattern match.
 */
Datum
iclikesel(PG_FUNCTION_ARGS)
{
	PG_RETURN_FLOAT8(patternsel(fcinfo, Pattern_Type_Like_IC, false));
}

/*
 *		regexnesel		- Selectivity of regular-expression pattern non-match.
 */
Datum
regexnesel(PG_FUNCTION_ARGS)
{
	PG_RETURN_FLOAT8(patternsel(fcinfo, Pattern_Type_Regex, true));
}

/*
 *		icregexnesel	- Selectivity of case-insensitive regex non-match.
 */
Datum
icregexnesel(PG_FUNCTION_ARGS)
{
	PG_RETURN_FLOAT8(patternsel(fcinfo, Pattern_Type_Regex_IC, true));
}

/*
 *		nlikesel		- Selectivity of LIKE pattern non-match.
 */
Datum
nlikesel(PG_FUNCTION_ARGS)
{
	PG_RETURN_FLOAT8(patternsel(fcinfo, Pattern_Type_Like, true));
}

/*
 *		icnlikesel		- Selectivity of ILIKE pattern non-match.
 */
Datum
icnlikesel(PG_FUNCTION_ARGS)
{
	PG_RETURN_FLOAT8(patternsel(fcinfo, Pattern_Type_Like_IC, true));
}

/*
 *		boolvarsel		- Selectivity of Boolean variable.
 *
 * This can actually be called on any boolean-valued expression.  If it
 * involves only Vars of the specified relation, and if there are statistics
 * about the Var or expression (the latter is possible if it's indexed) then
 * we'll produce a real estimate; otherwise it's just a default.
 */
Selectivity
boolvarsel(PlannerInfo *root, Node *arg, int varRelid)
{
	VariableStatData vardata;
	double		selec;

	examine_variable(root, arg, varRelid, &vardata);
	if (HeapTupleIsValid(vardata.statsTuple))
	{
		/*
		 * A boolean variable V is equivalent to the clause V = 't', so we
		 * compute the selectivity as if that is what we have.
		 */
		selec = var_eq_const(&vardata, BooleanEqualOperator,
							 BoolGetDatum(true), false, true);
	}
	else if (is_funcclause(arg))
	{
		/*
		 * If we have no stats and it's a function call, estimate 0.3333333.
		 * This seems a pretty unprincipled choice, but Postgres has been
		 * using that estimate for function calls since 1992.  The hoariness
		 * of this behavior suggests that we should not be in too much hurry
		 * to use another value.
		 */
		selec = 0.3333333;
	}
	else
	{
		/* Otherwise, the default estimate is 0.5 */
		selec = 0.5;
	}
	ReleaseVariableStats(vardata);
	return selec;
}

/*
 *		booltestsel		- Selectivity of BooleanTest Node.
 */
Selectivity
booltestsel(PlannerInfo *root, BoolTestType booltesttype, Node *arg,
			int varRelid, JoinType jointype, SpecialJoinInfo *sjinfo)
{
	VariableStatData vardata;
	double		selec;

	examine_variable(root, arg, varRelid, &vardata);

	if (HeapTupleIsValid(vardata.statsTuple))
	{
		Form_pg_statistic stats;
		double		freq_null;
		Datum	   *values;
		int			nvalues;
		float4	   *numbers;
		int			nnumbers;

		stats = (Form_pg_statistic) GETSTRUCT(vardata.statsTuple);
		freq_null = stats->stanullfrac;

		if (get_attstatsslot(vardata.statsTuple,
							 vardata.atttype, vardata.atttypmod,
							 STATISTIC_KIND_MCV, InvalidOid,
							 NULL,
							 &values, &nvalues,
							 &numbers, &nnumbers)
			&& nnumbers > 0)
		{
			double		freq_true;
			double		freq_false;

			/*
			 * Get first MCV frequency and derive frequency for true.
			 */
			if (DatumGetBool(values[0]))
				freq_true = numbers[0];
			else
				freq_true = 1.0 - numbers[0] - freq_null;

			/*
			 * Next derive frequency for false. Then use these as appropriate
			 * to derive frequency for each case.
			 */
			freq_false = 1.0 - freq_true - freq_null;

			switch (booltesttype)
			{
				case IS_UNKNOWN:
					/* select only NULL values */
					selec = freq_null;
					break;
				case IS_NOT_UNKNOWN:
					/* select non-NULL values */
					selec = 1.0 - freq_null;
					break;
				case IS_TRUE:
					/* select only TRUE values */
					selec = freq_true;
					break;
				case IS_NOT_TRUE:
					/* select non-TRUE values */
					selec = 1.0 - freq_true;
					break;
				case IS_FALSE:
					/* select only FALSE values */
					selec = freq_false;
					break;
				case IS_NOT_FALSE:
					/* select non-FALSE values */
					selec = 1.0 - freq_false;
					break;
				default:
					elog(ERROR, "unrecognized booltesttype: %d",
						 (int) booltesttype);
					selec = 0.0;	/* Keep compiler quiet */
					break;
			}

			free_attstatsslot(vardata.atttype, values, nvalues,
							  numbers, nnumbers);
		}
		else
		{
			/*
			 * No most-common-value info available. Still have null fraction
			 * information, so use it for IS [NOT] UNKNOWN. Otherwise adjust
			 * for null fraction and assume a 50-50 split of TRUE and FALSE.
			 */
			switch (booltesttype)
			{
				case IS_UNKNOWN:
					/* select only NULL values */
					selec = freq_null;
					break;
				case IS_NOT_UNKNOWN:
					/* select non-NULL values */
					selec = 1.0 - freq_null;
					break;
				case IS_TRUE:
				case IS_FALSE:
					/* Assume we select half of the non-NULL values */
					selec = (1.0 - freq_null) / 2.0;
					break;
				case IS_NOT_TRUE:
				case IS_NOT_FALSE:
					/* Assume we select NULLs plus half of the non-NULLs */
					/* equiv. to freq_null + (1.0 - freq_null) / 2.0 */
					selec = (freq_null + 1.0) / 2.0;
					break;
				default:
					elog(ERROR, "unrecognized booltesttype: %d",
						 (int) booltesttype);
					selec = 0.0;	/* Keep compiler quiet */
					break;
			}
		}
	}
	else
	{
		/*
		 * If we can't get variable statistics for the argument, perhaps
		 * clause_selectivity can do something with it.  We ignore the
		 * possibility of a NULL value when using clause_selectivity, and just
		 * assume the value is either TRUE or FALSE.
		 */
		switch (booltesttype)
		{
			case IS_UNKNOWN:
				selec = DEFAULT_UNK_SEL;
				break;
			case IS_NOT_UNKNOWN:
				selec = DEFAULT_NOT_UNK_SEL;
				break;
			case IS_TRUE:
			case IS_NOT_FALSE:
				selec = (double) clause_selectivity(root, arg,
													varRelid,
													jointype, sjinfo);
				break;
			case IS_FALSE:
			case IS_NOT_TRUE:
				selec = 1.0 - (double) clause_selectivity(root, arg,
														  varRelid,
														  jointype, sjinfo);
				break;
			default:
				elog(ERROR, "unrecognized booltesttype: %d",
					 (int) booltesttype);
				selec = 0.0;	/* Keep compiler quiet */
				break;
		}
	}

	ReleaseVariableStats(vardata);

	/* result should be in range, but make sure... */
	CLAMP_PROBABILITY(selec);

	return (Selectivity) selec;
}

/*
 *		nulltestsel		- Selectivity of NullTest Node.
 */
Selectivity
nulltestsel(PlannerInfo *root, NullTestType nulltesttype, Node *arg,
			int varRelid, JoinType jointype, SpecialJoinInfo *sjinfo)
{
	VariableStatData vardata;
	double		selec;

	examine_variable(root, arg, varRelid, &vardata);

	if (HeapTupleIsValid(vardata.statsTuple))
	{
		Form_pg_statistic stats;
		double		freq_null;

		stats = (Form_pg_statistic) GETSTRUCT(vardata.statsTuple);
		freq_null = stats->stanullfrac;

		switch (nulltesttype)
		{
			case IS_NULL:

				/*
				 * Use freq_null directly.
				 */
				selec = freq_null;
				break;
			case IS_NOT_NULL:

				/*
				 * Select not unknown (not null) values. Calculate from
				 * freq_null.
				 */
				selec = 1.0 - freq_null;
				break;
			default:
				elog(ERROR, "unrecognized nulltesttype: %d",
					 (int) nulltesttype);
				return (Selectivity) 0; /* keep compiler quiet */
		}
	}
	else
	{
		/*
		 * No ANALYZE stats available, so make a guess
		 */
		switch (nulltesttype)
		{
			case IS_NULL:
				selec = DEFAULT_UNK_SEL;
				break;
			case IS_NOT_NULL:
				selec = DEFAULT_NOT_UNK_SEL;
				break;
			default:
				elog(ERROR, "unrecognized nulltesttype: %d",
					 (int) nulltesttype);
				return (Selectivity) 0; /* keep compiler quiet */
		}
	}

	ReleaseVariableStats(vardata);

	/* result should be in range, but make sure... */
	CLAMP_PROBABILITY(selec);

	return (Selectivity) selec;
}

/*
 * strip_array_coercion - strip binary-compatible relabeling from an array expr
 *
 * For array values, the parser normally generates ArrayCoerceExpr conversions,
 * but it seems possible that RelabelType might show up.  Also, the planner
 * is not currently tense about collapsing stacked ArrayCoerceExpr nodes,
 * so we need to be ready to deal with more than one level.
 */
static Node *
strip_array_coercion(Node *node)
{
	for (;;)
	{
		if (node && IsA(node, ArrayCoerceExpr) &&
			((ArrayCoerceExpr *) node)->elemfuncid == InvalidOid)
		{
			node = (Node *) ((ArrayCoerceExpr *) node)->arg;
		}
		else if (node && IsA(node, RelabelType))
		{
			/* We don't really expect this case, but may as well cope */
			node = (Node *) ((RelabelType *) node)->arg;
		}
		else
			break;
	}
	return node;
}

/*
 *		scalararraysel		- Selectivity of ScalarArrayOpExpr Node.
 */
Selectivity
scalararraysel(PlannerInfo *root,
			   ScalarArrayOpExpr *clause,
			   bool is_join_clause,
			   int varRelid,
			   JoinType jointype,
			   SpecialJoinInfo *sjinfo)
{
	Oid			operator = clause->opno;
	bool		useOr = clause->useOr;
	bool		isEquality = false;
	bool		isInequality = false;
	Node	   *leftop;
	Node	   *rightop;
	Oid			nominal_element_type;
	Oid			nominal_element_collation;
	TypeCacheEntry *typentry;
	RegProcedure oprsel;
	FmgrInfo	oprselproc;
	Selectivity s1;
	Selectivity s1disjoint;

	/* First, deconstruct the expression */
	Assert(list_length(clause->args) == 2);
	leftop = (Node *) linitial(clause->args);
	rightop = (Node *) lsecond(clause->args);

	/* aggressively reduce both sides to constants */
	leftop = estimate_expression_value(root, leftop);
	rightop = estimate_expression_value(root, rightop);

	/* get nominal (after relabeling) element type of rightop */
	nominal_element_type = get_base_element_type(exprType(rightop));
	if (!OidIsValid(nominal_element_type))
		return (Selectivity) 0.5;		/* probably shouldn't happen */
	/* get nominal collation, too, for generating constants */
	nominal_element_collation = exprCollation(rightop);

	/* look through any binary-compatible relabeling of rightop */
	rightop = strip_array_coercion(rightop);

	/*
	 * Detect whether the operator is the default equality or inequality
	 * operator of the array element type.
	 */
	typentry = lookup_type_cache(nominal_element_type, TYPECACHE_EQ_OPR);
	if (OidIsValid(typentry->eq_opr))
	{
		if (operator == typentry->eq_opr)
			isEquality = true;
		else if (get_negator(operator) == typentry->eq_opr)
			isInequality = true;
	}

	/*
	 * If it is equality or inequality, we might be able to estimate this as a
	 * form of array containment; for instance "const = ANY(column)" can be
	 * treated as "ARRAY[const] <@ column".  scalararraysel_containment tries
	 * that, and returns the selectivity estimate if successful, or -1 if not.
	 */
	if ((isEquality || isInequality) && !is_join_clause)
	{
		s1 = scalararraysel_containment(root, leftop, rightop,
										nominal_element_type,
										isEquality, useOr, varRelid);
		if (s1 >= 0.0)
			return s1;
	}

	/*
	 * Look up the underlying operator's selectivity estimator. Punt if it
	 * hasn't got one.
	 */
	if (is_join_clause)
		oprsel = get_oprjoin(operator);
	else
		oprsel = get_oprrest(operator);
	if (!oprsel)
		return (Selectivity) 0.5;
	fmgr_info(oprsel, &oprselproc);

	/*
	 * In the array-containment check above, we must only believe that an
	 * operator is equality or inequality if it is the default btree equality
	 * operator (or its negator) for the element type, since those are the
	 * operators that array containment will use.  But in what follows, we can
	 * be a little laxer, and also believe that any operators using eqsel() or
	 * neqsel() as selectivity estimator act like equality or inequality.
	 */
	if (oprsel == F_EQSEL || oprsel == F_EQJOINSEL)
		isEquality = true;
	else if (oprsel == F_NEQSEL || oprsel == F_NEQJOINSEL)
		isInequality = true;

	/*
	 * We consider three cases:
	 *
	 * 1. rightop is an Array constant: deconstruct the array, apply the
	 * operator's selectivity function for each array element, and merge the
	 * results in the same way that clausesel.c does for AND/OR combinations.
	 *
	 * 2. rightop is an ARRAY[] construct: apply the operator's selectivity
	 * function for each element of the ARRAY[] construct, and merge.
	 *
	 * 3. otherwise, make a guess ...
	 */
	if (rightop && IsA(rightop, Const))
	{
		Datum		arraydatum = ((Const *) rightop)->constvalue;
		bool		arrayisnull = ((Const *) rightop)->constisnull;
		ArrayType  *arrayval;
		int16		elmlen;
		bool		elmbyval;
		char		elmalign;
		int			num_elems;
		Datum	   *elem_values;
		bool	   *elem_nulls;
		int			i;

		if (arrayisnull)		/* qual can't succeed if null array */
			return (Selectivity) 0.0;
		arrayval = DatumGetArrayTypeP(arraydatum);
		get_typlenbyvalalign(ARR_ELEMTYPE(arrayval),
							 &elmlen, &elmbyval, &elmalign);
		deconstruct_array(arrayval,
						  ARR_ELEMTYPE(arrayval),
						  elmlen, elmbyval, elmalign,
						  &elem_values, &elem_nulls, &num_elems);

		/*
		 * For generic operators, we assume the probability of success is
		 * independent for each array element.  But for "= ANY" or "<> ALL",
		 * if the array elements are distinct (which'd typically be the case)
		 * then the probabilities are disjoint, and we should just sum them.
		 *
		 * If we were being really tense we would try to confirm that the
		 * elements are all distinct, but that would be expensive and it
		 * doesn't seem to be worth the cycles; it would amount to penalizing
		 * well-written queries in favor of poorly-written ones.  However, we
		 * do protect ourselves a little bit by checking whether the
		 * disjointness assumption leads to an impossible (out of range)
		 * probability; if so, we fall back to the normal calculation.
		 */
		s1 = s1disjoint = (useOr ? 0.0 : 1.0);

		for (i = 0; i < num_elems; i++)
		{
			List	   *args;
			Selectivity s2;

			args = list_make2(leftop,
							  makeConst(nominal_element_type,
										-1,
										nominal_element_collation,
										elmlen,
										elem_values[i],
										elem_nulls[i],
										elmbyval));
			if (is_join_clause)
				s2 = DatumGetFloat8(FunctionCall5Coll(&oprselproc,
													  clause->inputcollid,
													  PointerGetDatum(root),
												  ObjectIdGetDatum(operator),
													  PointerGetDatum(args),
													  Int16GetDatum(jointype),
												   PointerGetDatum(sjinfo)));
			else
				s2 = DatumGetFloat8(FunctionCall4Coll(&oprselproc,
													  clause->inputcollid,
													  PointerGetDatum(root),
												  ObjectIdGetDatum(operator),
													  PointerGetDatum(args),
												   Int32GetDatum(varRelid)));

			if (useOr)
			{
				s1 = s1 + s2 - s1 * s2;
				if (isEquality)
					s1disjoint += s2;
			}
			else
			{
				s1 = s1 * s2;
				if (isInequality)
					s1disjoint += s2 - 1.0;
			}
		}

		/* accept disjoint-probability estimate if in range */
		if ((useOr ? isEquality : isInequality) &&
			s1disjoint >= 0.0 && s1disjoint <= 1.0)
			s1 = s1disjoint;
	}
	else if (rightop && IsA(rightop, ArrayExpr) &&
			 !((ArrayExpr *) rightop)->multidims)
	{
		ArrayExpr  *arrayexpr = (ArrayExpr *) rightop;
		int16		elmlen;
		bool		elmbyval;
		ListCell   *l;

		get_typlenbyval(arrayexpr->element_typeid,
						&elmlen, &elmbyval);

		/*
		 * We use the assumption of disjoint probabilities here too, although
		 * the odds of equal array elements are rather higher if the elements
		 * are not all constants (which they won't be, else constant folding
		 * would have reduced the ArrayExpr to a Const).  In this path it's
		 * critical to have the sanity check on the s1disjoint estimate.
		 */
		s1 = s1disjoint = (useOr ? 0.0 : 1.0);

		foreach(l, arrayexpr->elements)
		{
			Node	   *elem = (Node *) lfirst(l);
			List	   *args;
			Selectivity s2;

			/*
			 * Theoretically, if elem isn't of nominal_element_type we should
			 * insert a RelabelType, but it seems unlikely that any operator
			 * estimation function would really care ...
			 */
			args = list_make2(leftop, elem);
			if (is_join_clause)
				s2 = DatumGetFloat8(FunctionCall5Coll(&oprselproc,
													  clause->inputcollid,
													  PointerGetDatum(root),
												  ObjectIdGetDatum(operator),
													  PointerGetDatum(args),
													  Int16GetDatum(jointype),
												   PointerGetDatum(sjinfo)));
			else
				s2 = DatumGetFloat8(FunctionCall4Coll(&oprselproc,
													  clause->inputcollid,
													  PointerGetDatum(root),
												  ObjectIdGetDatum(operator),
													  PointerGetDatum(args),
												   Int32GetDatum(varRelid)));

			if (useOr)
			{
				s1 = s1 + s2 - s1 * s2;
				if (isEquality)
					s1disjoint += s2;
			}
			else
			{
				s1 = s1 * s2;
				if (isInequality)
					s1disjoint += s2 - 1.0;
			}
		}

		/* accept disjoint-probability estimate if in range */
		if ((useOr ? isEquality : isInequality) &&
			s1disjoint >= 0.0 && s1disjoint <= 1.0)
			s1 = s1disjoint;
	}
	else
	{
		CaseTestExpr *dummyexpr;
		List	   *args;
		Selectivity s2;
		int			i;

		/*
		 * We need a dummy rightop to pass to the operator selectivity
		 * routine.  It can be pretty much anything that doesn't look like a
		 * constant; CaseTestExpr is a convenient choice.
		 */
		dummyexpr = makeNode(CaseTestExpr);
		dummyexpr->typeId = nominal_element_type;
		dummyexpr->typeMod = -1;
		dummyexpr->collation = clause->inputcollid;
		args = list_make2(leftop, dummyexpr);
		if (is_join_clause)
			s2 = DatumGetFloat8(FunctionCall5Coll(&oprselproc,
												  clause->inputcollid,
												  PointerGetDatum(root),
												  ObjectIdGetDatum(operator),
												  PointerGetDatum(args),
												  Int16GetDatum(jointype),
												  PointerGetDatum(sjinfo)));
		else
			s2 = DatumGetFloat8(FunctionCall4Coll(&oprselproc,
												  clause->inputcollid,
												  PointerGetDatum(root),
												  ObjectIdGetDatum(operator),
												  PointerGetDatum(args),
												  Int32GetDatum(varRelid)));
		s1 = useOr ? 0.0 : 1.0;

		/*
		 * Arbitrarily assume 10 elements in the eventual array value (see
		 * also estimate_array_length).  We don't risk an assumption of
		 * disjoint probabilities here.
		 */
		for (i = 0; i < 10; i++)
		{
			if (useOr)
				s1 = s1 + s2 - s1 * s2;
			else
				s1 = s1 * s2;
		}
	}

	/* result should be in range, but make sure... */
	CLAMP_PROBABILITY(s1);

	return s1;
}

/*
 * Estimate number of elements in the array yielded by an expression.
 *
 * It's important that this agree with scalararraysel.
 */
int
estimate_array_length(Node *arrayexpr)
{
	/* look through any binary-compatible relabeling of arrayexpr */
	arrayexpr = strip_array_coercion(arrayexpr);

	if (arrayexpr && IsA(arrayexpr, Const))
	{
		Datum		arraydatum = ((Const *) arrayexpr)->constvalue;
		bool		arrayisnull = ((Const *) arrayexpr)->constisnull;
		ArrayType  *arrayval;

		if (arrayisnull)
			return 0;
		arrayval = DatumGetArrayTypeP(arraydatum);
		return ArrayGetNItems(ARR_NDIM(arrayval), ARR_DIMS(arrayval));
	}
	else if (arrayexpr && IsA(arrayexpr, ArrayExpr) &&
			 !((ArrayExpr *) arrayexpr)->multidims)
	{
		return list_length(((ArrayExpr *) arrayexpr)->elements);
	}
	else
	{
		/* default guess --- see also scalararraysel */
		return 10;
	}
}

/*
 *		rowcomparesel		- Selectivity of RowCompareExpr Node.
 *
 * We estimate RowCompare selectivity by considering just the first (high
 * order) columns, which makes it equivalent to an ordinary OpExpr.  While
 * this estimate could be refined by considering additional columns, it
 * seems unlikely that we could do a lot better without multi-column
 * statistics.
 */
Selectivity
rowcomparesel(PlannerInfo *root,
			  RowCompareExpr *clause,
			  int varRelid, JoinType jointype, SpecialJoinInfo *sjinfo)
{
	Selectivity s1;
	Oid			opno = linitial_oid(clause->opnos);
	Oid			inputcollid = linitial_oid(clause->inputcollids);
	List	   *opargs;
	bool		is_join_clause;

	/* Build equivalent arg list for single operator */
	opargs = list_make2(linitial(clause->largs), linitial(clause->rargs));

	/*
	 * Decide if it's a join clause.  This should match clausesel.c's
	 * treat_as_join_clause(), except that we intentionally consider only the
	 * leading columns and not the rest of the clause.
	 */
	if (varRelid != 0)
	{
		/*
		 * Caller is forcing restriction mode (eg, because we are examining an
		 * inner indexscan qual).
		 */
		is_join_clause = false;
	}
	else if (sjinfo == NULL)
	{
		/*
		 * It must be a restriction clause, since it's being evaluated at a
		 * scan node.
		 */
		is_join_clause = false;
	}
	else
	{
		/*
		 * Otherwise, it's a join if there's more than one relation used.
		 */
		is_join_clause = (NumRelids((Node *) opargs) > 1);
	}

	if (is_join_clause)
	{
		/* Estimate selectivity for a join clause. */
		s1 = join_selectivity(root, opno,
							  opargs,
							  inputcollid,
							  jointype,
							  sjinfo);
	}
	else
	{
		/* Estimate selectivity for a restriction clause. */
		s1 = restriction_selectivity(root, opno,
									 opargs,
									 inputcollid,
									 varRelid);
	}

	return s1;
}

/*
 *		eqjoinsel		- Join selectivity of "="
 */
Datum
eqjoinsel(PG_FUNCTION_ARGS)
{
	PlannerInfo *root = (PlannerInfo *) PG_GETARG_POINTER(0);
	Oid			operator = PG_GETARG_OID(1);
	List	   *args = (List *) PG_GETARG_POINTER(2);

#ifdef NOT_USED
	JoinType	jointype = (JoinType) PG_GETARG_INT16(3);
#endif
	SpecialJoinInfo *sjinfo = (SpecialJoinInfo *) PG_GETARG_POINTER(4);
	double		selec;
	VariableStatData vardata1;
	VariableStatData vardata2;
	bool		join_is_reversed;
	RelOptInfo *inner_rel;

	get_join_variables(root, args, sjinfo,
					   &vardata1, &vardata2, &join_is_reversed);

	switch (sjinfo->jointype)
	{
		case JOIN_INNER:
		case JOIN_LEFT:
		case JOIN_FULL:
			selec = eqjoinsel_inner(operator, &vardata1, &vardata2);
			break;
		case JOIN_SEMI:
		case JOIN_ANTI:

			/*
			 * Look up the join's inner relation.  min_righthand is sufficient
			 * information because neither SEMI nor ANTI joins permit any
			 * reassociation into or out of their RHS, so the righthand will
			 * always be exactly that set of rels.
			 */
			inner_rel = find_join_input_rel(root, sjinfo->min_righthand);

			if (!join_is_reversed)
				selec = eqjoinsel_semi(operator, &vardata1, &vardata2,
									   inner_rel);
			else
				selec = eqjoinsel_semi(get_commutator(operator),
									   &vardata2, &vardata1,
									   inner_rel);
			break;
		default:
			/* other values not expected here */
			elog(ERROR, "unrecognized join type: %d",
				 (int) sjinfo->jointype);
			selec = 0;			/* keep compiler quiet */
			break;
	}

	ReleaseVariableStats(vardata1);
	ReleaseVariableStats(vardata2);

	CLAMP_PROBABILITY(selec);

	PG_RETURN_FLOAT8((float8) selec);
}

/*
 * eqjoinsel_inner --- eqjoinsel for normal inner join
 *
 * We also use this for LEFT/FULL outer joins; it's not presently clear
 * that it's worth trying to distinguish them here.
 */
static double
eqjoinsel_inner(Oid operator,
				VariableStatData *vardata1, VariableStatData *vardata2)
{
	double		selec;
	double		nd1;
	double		nd2;
	bool		isdefault1;
	bool		isdefault2;
	Form_pg_statistic stats1 = NULL;
	Form_pg_statistic stats2 = NULL;
	bool		have_mcvs1 = false;
	Datum	   *values1 = NULL;
	int			nvalues1 = 0;
	float4	   *numbers1 = NULL;
	int			nnumbers1 = 0;
	bool		have_mcvs2 = false;
	Datum	   *values2 = NULL;
	int			nvalues2 = 0;
	float4	   *numbers2 = NULL;
	int			nnumbers2 = 0;

	nd1 = get_variable_numdistinct(vardata1, &isdefault1);
	nd2 = get_variable_numdistinct(vardata2, &isdefault2);

	if (HeapTupleIsValid(vardata1->statsTuple))
	{
		stats1 = (Form_pg_statistic) GETSTRUCT(vardata1->statsTuple);
		have_mcvs1 = get_attstatsslot(vardata1->statsTuple,
									  vardata1->atttype,
									  vardata1->atttypmod,
									  STATISTIC_KIND_MCV,
									  InvalidOid,
									  NULL,
									  &values1, &nvalues1,
									  &numbers1, &nnumbers1);
	}

	if (HeapTupleIsValid(vardata2->statsTuple))
	{
		stats2 = (Form_pg_statistic) GETSTRUCT(vardata2->statsTuple);
		have_mcvs2 = get_attstatsslot(vardata2->statsTuple,
									  vardata2->atttype,
									  vardata2->atttypmod,
									  STATISTIC_KIND_MCV,
									  InvalidOid,
									  NULL,
									  &values2, &nvalues2,
									  &numbers2, &nnumbers2);
	}

	if (have_mcvs1 && have_mcvs2)
	{
		/*
		 * We have most-common-value lists for both relations.  Run through
		 * the lists to see which MCVs actually join to each other with the
		 * given operator.  This allows us to determine the exact join
		 * selectivity for the portion of the relations represented by the MCV
		 * lists.  We still have to estimate for the remaining population, but
		 * in a skewed distribution this gives us a big leg up in accuracy.
		 * For motivation see the analysis in Y. Ioannidis and S.
		 * Christodoulakis, "On the propagation of errors in the size of join
		 * results", Technical Report 1018, Computer Science Dept., University
		 * of Wisconsin, Madison, March 1991 (available from ftp.cs.wisc.edu).
		 */
		FmgrInfo	eqproc;
		bool	   *hasmatch1;
		bool	   *hasmatch2;
		double		nullfrac1 = stats1->stanullfrac;
		double		nullfrac2 = stats2->stanullfrac;
		double		matchprodfreq,
					matchfreq1,
					matchfreq2,
					unmatchfreq1,
					unmatchfreq2,
					otherfreq1,
					otherfreq2,
					totalsel1,
					totalsel2;
		int			i,
					nmatches;

		fmgr_info(get_opcode(operator), &eqproc);
		hasmatch1 = (bool *) palloc0(nvalues1 * sizeof(bool));
		hasmatch2 = (bool *) palloc0(nvalues2 * sizeof(bool));

		/*
		 * Note we assume that each MCV will match at most one member of the
		 * other MCV list.  If the operator isn't really equality, there could
		 * be multiple matches --- but we don't look for them, both for speed
		 * and because the math wouldn't add up...
		 */
		matchprodfreq = 0.0;
		nmatches = 0;
		for (i = 0; i < nvalues1; i++)
		{
			int			j;

			for (j = 0; j < nvalues2; j++)
			{
				if (hasmatch2[j])
					continue;
				if (DatumGetBool(FunctionCall2Coll(&eqproc,
												   DEFAULT_COLLATION_OID,
												   values1[i],
												   values2[j])))
				{
					hasmatch1[i] = hasmatch2[j] = true;
					matchprodfreq += numbers1[i] * numbers2[j];
					nmatches++;
					break;
				}
			}
		}
		CLAMP_PROBABILITY(matchprodfreq);
		/* Sum up frequencies of matched and unmatched MCVs */
		matchfreq1 = unmatchfreq1 = 0.0;
		for (i = 0; i < nvalues1; i++)
		{
			if (hasmatch1[i])
				matchfreq1 += numbers1[i];
			else
				unmatchfreq1 += numbers1[i];
		}
		CLAMP_PROBABILITY(matchfreq1);
		CLAMP_PROBABILITY(unmatchfreq1);
		matchfreq2 = unmatchfreq2 = 0.0;
		for (i = 0; i < nvalues2; i++)
		{
			if (hasmatch2[i])
				matchfreq2 += numbers2[i];
			else
				unmatchfreq2 += numbers2[i];
		}
		CLAMP_PROBABILITY(matchfreq2);
		CLAMP_PROBABILITY(unmatchfreq2);
		pfree(hasmatch1);
		pfree(hasmatch2);

		/*
		 * Compute total frequency of non-null values that are not in the MCV
		 * lists.
		 */
		otherfreq1 = 1.0 - nullfrac1 - matchfreq1 - unmatchfreq1;
		otherfreq2 = 1.0 - nullfrac2 - matchfreq2 - unmatchfreq2;
		CLAMP_PROBABILITY(otherfreq1);
		CLAMP_PROBABILITY(otherfreq2);

		/*
		 * We can estimate the total selectivity from the point of view of
		 * relation 1 as: the known selectivity for matched MCVs, plus
		 * unmatched MCVs that are assumed to match against random members of
		 * relation 2's non-MCV population, plus non-MCV values that are
		 * assumed to match against random members of relation 2's unmatched
		 * MCVs plus non-MCV values.
		 */
		totalsel1 = matchprodfreq;
		if (nd2 > nvalues2)
			totalsel1 += unmatchfreq1 * otherfreq2 / (nd2 - nvalues2);
		if (nd2 > nmatches)
			totalsel1 += otherfreq1 * (otherfreq2 + unmatchfreq2) /
				(nd2 - nmatches);
		/* Same estimate from the point of view of relation 2. */
		totalsel2 = matchprodfreq;
		if (nd1 > nvalues1)
			totalsel2 += unmatchfreq2 * otherfreq1 / (nd1 - nvalues1);
		if (nd1 > nmatches)
			totalsel2 += otherfreq2 * (otherfreq1 + unmatchfreq1) /
				(nd1 - nmatches);

		/*
		 * Use the smaller of the two estimates.  This can be justified in
		 * essentially the same terms as given below for the no-stats case: to
		 * a first approximation, we are estimating from the point of view of
		 * the relation with smaller nd.
		 */
		selec = (totalsel1 < totalsel2) ? totalsel1 : totalsel2;
	}
	else
	{
		/*
		 * We do not have MCV lists for both sides.  Estimate the join
		 * selectivity as MIN(1/nd1,1/nd2)*(1-nullfrac1)*(1-nullfrac2). This
		 * is plausible if we assume that the join operator is strict and the
		 * non-null values are about equally distributed: a given non-null
		 * tuple of rel1 will join to either zero or N2*(1-nullfrac2)/nd2 rows
		 * of rel2, so total join rows are at most
		 * N1*(1-nullfrac1)*N2*(1-nullfrac2)/nd2 giving a join selectivity of
		 * not more than (1-nullfrac1)*(1-nullfrac2)/nd2. By the same logic it
		 * is not more than (1-nullfrac1)*(1-nullfrac2)/nd1, so the expression
		 * with MIN() is an upper bound.  Using the MIN() means we estimate
		 * from the point of view of the relation with smaller nd (since the
		 * larger nd is determining the MIN).  It is reasonable to assume that
		 * most tuples in this rel will have join partners, so the bound is
		 * probably reasonably tight and should be taken as-is.
		 *
		 * XXX Can we be smarter if we have an MCV list for just one side? It
		 * seems that if we assume equal distribution for the other side, we
		 * end up with the same answer anyway.
		 */
		double		nullfrac1 = stats1 ? stats1->stanullfrac : 0.0;
		double		nullfrac2 = stats2 ? stats2->stanullfrac : 0.0;

		selec = (1.0 - nullfrac1) * (1.0 - nullfrac2);
		if (nd1 > nd2)
			selec /= nd1;
		else
			selec /= nd2;
	}

	if (have_mcvs1)
		free_attstatsslot(vardata1->atttype, values1, nvalues1,
						  numbers1, nnumbers1);
	if (have_mcvs2)
		free_attstatsslot(vardata2->atttype, values2, nvalues2,
						  numbers2, nnumbers2);

	return selec;
}

/*
 * eqjoinsel_semi --- eqjoinsel for semi join
 *
 * (Also used for anti join, which we are supposed to estimate the same way.)
 * Caller has ensured that vardata1 is the LHS variable.
 */
static double
eqjoinsel_semi(Oid operator,
			   VariableStatData *vardata1, VariableStatData *vardata2,
			   RelOptInfo *inner_rel)
{
	double		selec;
	double		nd1;
	double		nd2;
	bool		isdefault1;
	bool		isdefault2;
	Form_pg_statistic stats1 = NULL;
	bool		have_mcvs1 = false;
	Datum	   *values1 = NULL;
	int			nvalues1 = 0;
	float4	   *numbers1 = NULL;
	int			nnumbers1 = 0;
	bool		have_mcvs2 = false;
	Datum	   *values2 = NULL;
	int			nvalues2 = 0;
	float4	   *numbers2 = NULL;
	int			nnumbers2 = 0;

	nd1 = get_variable_numdistinct(vardata1, &isdefault1);
	nd2 = get_variable_numdistinct(vardata2, &isdefault2);

	/*
	 * We clamp nd2 to be not more than what we estimate the inner relation's
	 * size to be.  This is intuitively somewhat reasonable since obviously
	 * there can't be more than that many distinct values coming from the
	 * inner rel.  The reason for the asymmetry (ie, that we don't clamp nd1
	 * likewise) is that this is the only pathway by which restriction clauses
	 * applied to the inner rel will affect the join result size estimate,
	 * since set_joinrel_size_estimates will multiply SEMI/ANTI selectivity by
	 * only the outer rel's size.  If we clamped nd1 we'd be double-counting
	 * the selectivity of outer-rel restrictions.
	 *
	 * We can apply this clamping both with respect to the base relation from
	 * which the join variable comes (if there is just one), and to the
	 * immediate inner input relation of the current join.
	 *
	 * If we clamp, we can treat nd2 as being a non-default estimate; it's not
	 * great, maybe, but it didn't come out of nowhere either.  This is most
	 * helpful when the inner relation is empty and consequently has no stats.
	 */
	if (vardata2->rel)
	{
		if (nd2 >= vardata2->rel->rows)
		{
			nd2 = vardata2->rel->rows;
			isdefault2 = false;
		}
	}
	if (nd2 >= inner_rel->rows)
	{
		nd2 = inner_rel->rows;
		isdefault2 = false;
	}

	if (HeapTupleIsValid(vardata1->statsTuple))
	{
		stats1 = (Form_pg_statistic) GETSTRUCT(vardata1->statsTuple);
		have_mcvs1 = get_attstatsslot(vardata1->statsTuple,
									  vardata1->atttype,
									  vardata1->atttypmod,
									  STATISTIC_KIND_MCV,
									  InvalidOid,
									  NULL,
									  &values1, &nvalues1,
									  &numbers1, &nnumbers1);
	}

	if (HeapTupleIsValid(vardata2->statsTuple))
	{
		have_mcvs2 = get_attstatsslot(vardata2->statsTuple,
									  vardata2->atttype,
									  vardata2->atttypmod,
									  STATISTIC_KIND_MCV,
									  InvalidOid,
									  NULL,
									  &values2, &nvalues2,
									  &numbers2, &nnumbers2);
	}

	if (have_mcvs1 && have_mcvs2 && OidIsValid(operator))
	{
		/*
		 * We have most-common-value lists for both relations.  Run through
		 * the lists to see which MCVs actually join to each other with the
		 * given operator.  This allows us to determine the exact join
		 * selectivity for the portion of the relations represented by the MCV
		 * lists.  We still have to estimate for the remaining population, but
		 * in a skewed distribution this gives us a big leg up in accuracy.
		 */
		FmgrInfo	eqproc;
		bool	   *hasmatch1;
		bool	   *hasmatch2;
		double		nullfrac1 = stats1->stanullfrac;
		double		matchfreq1,
					uncertainfrac,
					uncertain;
		int			i,
					nmatches,
					clamped_nvalues2;

		/*
		 * The clamping above could have resulted in nd2 being less than
		 * nvalues2; in which case, we assume that precisely the nd2 most
		 * common values in the relation will appear in the join input, and so
		 * compare to only the first nd2 members of the MCV list.  Of course
		 * this is frequently wrong, but it's the best bet we can make.
		 */
		clamped_nvalues2 = Min(nvalues2, nd2);

		fmgr_info(get_opcode(operator), &eqproc);
		hasmatch1 = (bool *) palloc0(nvalues1 * sizeof(bool));
		hasmatch2 = (bool *) palloc0(clamped_nvalues2 * sizeof(bool));

		/*
		 * Note we assume that each MCV will match at most one member of the
		 * other MCV list.  If the operator isn't really equality, there could
		 * be multiple matches --- but we don't look for them, both for speed
		 * and because the math wouldn't add up...
		 */
		nmatches = 0;
		for (i = 0; i < nvalues1; i++)
		{
			int			j;

			for (j = 0; j < clamped_nvalues2; j++)
			{
				if (hasmatch2[j])
					continue;
				if (DatumGetBool(FunctionCall2Coll(&eqproc,
												   DEFAULT_COLLATION_OID,
												   values1[i],
												   values2[j])))
				{
					hasmatch1[i] = hasmatch2[j] = true;
					nmatches++;
					break;
				}
			}
		}
		/* Sum up frequencies of matched MCVs */
		matchfreq1 = 0.0;
		for (i = 0; i < nvalues1; i++)
		{
			if (hasmatch1[i])
				matchfreq1 += numbers1[i];
		}
		CLAMP_PROBABILITY(matchfreq1);
		pfree(hasmatch1);
		pfree(hasmatch2);

		/*
		 * Now we need to estimate the fraction of relation 1 that has at
		 * least one join partner.  We know for certain that the matched MCVs
		 * do, so that gives us a lower bound, but we're really in the dark
		 * about everything else.  Our crude approach is: if nd1 <= nd2 then
		 * assume all non-null rel1 rows have join partners, else assume for
		 * the uncertain rows that a fraction nd2/nd1 have join partners. We
		 * can discount the known-matched MCVs from the distinct-values counts
		 * before doing the division.
		 *
		 * Crude as the above is, it's completely useless if we don't have
		 * reliable ndistinct values for both sides.  Hence, if either nd1 or
		 * nd2 is default, punt and assume half of the uncertain rows have
		 * join partners.
		 */
		if (!isdefault1 && !isdefault2)
		{
			nd1 -= nmatches;
			nd2 -= nmatches;
			if (nd1 <= nd2 || nd2 < 0)
				uncertainfrac = 1.0;
			else
				uncertainfrac = nd2 / nd1;
		}
		else
			uncertainfrac = 0.5;
		uncertain = 1.0 - matchfreq1 - nullfrac1;
		CLAMP_PROBABILITY(uncertain);
		selec = matchfreq1 + uncertainfrac * uncertain;
	}
	else
	{
		/*
		 * Without MCV lists for both sides, we can only use the heuristic
		 * about nd1 vs nd2.
		 */
		double		nullfrac1 = stats1 ? stats1->stanullfrac : 0.0;

		if (!isdefault1 && !isdefault2)
		{
			if (nd1 <= nd2 || nd2 < 0)
				selec = 1.0 - nullfrac1;
			else
				selec = (nd2 / nd1) * (1.0 - nullfrac1);
		}
		else
			selec = 0.5 * (1.0 - nullfrac1);
	}

	if (have_mcvs1)
		free_attstatsslot(vardata1->atttype, values1, nvalues1,
						  numbers1, nnumbers1);
	if (have_mcvs2)
		free_attstatsslot(vardata2->atttype, values2, nvalues2,
						  numbers2, nnumbers2);

	return selec;
}

/*
 *		neqjoinsel		- Join selectivity of "!="
 */
Datum
neqjoinsel(PG_FUNCTION_ARGS)
{
	PlannerInfo *root = (PlannerInfo *) PG_GETARG_POINTER(0);
	Oid			operator = PG_GETARG_OID(1);
	List	   *args = (List *) PG_GETARG_POINTER(2);
	JoinType	jointype = (JoinType) PG_GETARG_INT16(3);
	SpecialJoinInfo *sjinfo = (SpecialJoinInfo *) PG_GETARG_POINTER(4);
	Oid			eqop;
	float8		result;

	/*
	 * We want 1 - eqjoinsel() where the equality operator is the one
	 * associated with this != operator, that is, its negator.
	 */
	eqop = get_negator(operator);
	if (eqop)
	{
		result = DatumGetFloat8(DirectFunctionCall5(eqjoinsel,
													PointerGetDatum(root),
													ObjectIdGetDatum(eqop),
													PointerGetDatum(args),
													Int16GetDatum(jointype),
													PointerGetDatum(sjinfo)));
	}
	else
	{
		/* Use default selectivity (should we raise an error instead?) */
		result = DEFAULT_EQ_SEL;
	}
	result = 1.0 - result;
	PG_RETURN_FLOAT8(result);
}

/*
 *		scalarltjoinsel - Join selectivity of "<" and "<=" for scalars
 */
Datum
scalarltjoinsel(PG_FUNCTION_ARGS)
{
	PG_RETURN_FLOAT8(DEFAULT_INEQ_SEL);
}

/*
 *		scalargtjoinsel - Join selectivity of ">" and ">=" for scalars
 */
Datum
scalargtjoinsel(PG_FUNCTION_ARGS)
{
	PG_RETURN_FLOAT8(DEFAULT_INEQ_SEL);
}

/*
 * patternjoinsel		- Generic code for pattern-match join selectivity.
 */
static double
patternjoinsel(PG_FUNCTION_ARGS, Pattern_Type ptype, bool negate)
{
	/* For the moment we just punt. */
	return negate ? (1.0 - DEFAULT_MATCH_SEL) : DEFAULT_MATCH_SEL;
}

/*
 *		regexeqjoinsel	- Join selectivity of regular-expression pattern match.
 */
Datum
regexeqjoinsel(PG_FUNCTION_ARGS)
{
	PG_RETURN_FLOAT8(patternjoinsel(fcinfo, Pattern_Type_Regex, false));
}

/*
 *		icregexeqjoinsel	- Join selectivity of case-insensitive regex match.
 */
Datum
icregexeqjoinsel(PG_FUNCTION_ARGS)
{
	PG_RETURN_FLOAT8(patternjoinsel(fcinfo, Pattern_Type_Regex_IC, false));
}

/*
 *		likejoinsel			- Join selectivity of LIKE pattern match.
 */
Datum
likejoinsel(PG_FUNCTION_ARGS)
{
	PG_RETURN_FLOAT8(patternjoinsel(fcinfo, Pattern_Type_Like, false));
}

/*
 *		iclikejoinsel			- Join selectivity of ILIKE pattern match.
 */
Datum
iclikejoinsel(PG_FUNCTION_ARGS)
{
	PG_RETURN_FLOAT8(patternjoinsel(fcinfo, Pattern_Type_Like_IC, false));
}

/*
 *		regexnejoinsel	- Join selectivity of regex non-match.
 */
Datum
regexnejoinsel(PG_FUNCTION_ARGS)
{
	PG_RETURN_FLOAT8(patternjoinsel(fcinfo, Pattern_Type_Regex, true));
}

/*
 *		icregexnejoinsel	- Join selectivity of case-insensitive regex non-match.
 */
Datum
icregexnejoinsel(PG_FUNCTION_ARGS)
{
	PG_RETURN_FLOAT8(patternjoinsel(fcinfo, Pattern_Type_Regex_IC, true));
}

/*
 *		nlikejoinsel		- Join selectivity of LIKE pattern non-match.
 */
Datum
nlikejoinsel(PG_FUNCTION_ARGS)
{
	PG_RETURN_FLOAT8(patternjoinsel(fcinfo, Pattern_Type_Like, true));
}

/*
 *		icnlikejoinsel		- Join selectivity of ILIKE pattern non-match.
 */
Datum
icnlikejoinsel(PG_FUNCTION_ARGS)
{
	PG_RETURN_FLOAT8(patternjoinsel(fcinfo, Pattern_Type_Like_IC, true));
}

/*
 * mergejoinscansel			- Scan selectivity of merge join.
 *
 * A merge join will stop as soon as it exhausts either input stream.
 * Therefore, if we can estimate the ranges of both input variables,
 * we can estimate how much of the input will actually be read.  This
 * can have a considerable impact on the cost when using indexscans.
 *
 * Also, we can estimate how much of each input has to be read before the
 * first join pair is found, which will affect the join's startup time.
 *
 * clause should be a clause already known to be mergejoinable.  opfamily,
 * strategy, and nulls_first specify the sort ordering being used.
 *
 * The outputs are:
 *		*leftstart is set to the fraction of the left-hand variable expected
 *		 to be scanned before the first join pair is found (0 to 1).
 *		*leftend is set to the fraction of the left-hand variable expected
 *		 to be scanned before the join terminates (0 to 1).
 *		*rightstart, *rightend similarly for the right-hand variable.
 */
void
mergejoinscansel(PlannerInfo *root, Node *clause,
				 Oid opfamily, int strategy, bool nulls_first,
				 Selectivity *leftstart, Selectivity *leftend,
				 Selectivity *rightstart, Selectivity *rightend)
{
	Node	   *left,
			   *right;
	VariableStatData leftvar,
				rightvar;
	int			op_strategy;
	Oid			op_lefttype;
	Oid			op_righttype;
	Oid			opno,
				lsortop,
				rsortop,
				lstatop,
				rstatop,
				ltop,
				leop,
				revltop,
				revleop;
	bool		isgt;
	Datum		leftmin,
				leftmax,
				rightmin,
				rightmax;
	double		selec;

	/* Set default results if we can't figure anything out. */
	/* XXX should default "start" fraction be a bit more than 0? */
	*leftstart = *rightstart = 0.0;
	*leftend = *rightend = 1.0;

	/* Deconstruct the merge clause */
	if (!is_opclause(clause))
		return;					/* shouldn't happen */
	opno = ((OpExpr *) clause)->opno;
	left = get_leftop((Expr *) clause);
	right = get_rightop((Expr *) clause);
	if (!right)
		return;					/* shouldn't happen */

	/* Look for stats for the inputs */
	examine_variable(root, left, 0, &leftvar);
	examine_variable(root, right, 0, &rightvar);

	/* Extract the operator's declared left/right datatypes */
	get_op_opfamily_properties(opno, opfamily, false,
							   &op_strategy,
							   &op_lefttype,
							   &op_righttype);
	Assert(op_strategy == BTEqualStrategyNumber);

	/*
	 * Look up the various operators we need.  If we don't find them all, it
	 * probably means the opfamily is broken, but we just fail silently.
	 *
	 * Note: we expect that pg_statistic histograms will be sorted by the '<'
	 * operator, regardless of which sort direction we are considering.
	 */
	switch (strategy)
	{
		case BTLessStrategyNumber:
			isgt = false;
			if (op_lefttype == op_righttype)
			{
				/* easy case */
				ltop = get_opfamily_member(opfamily,
										   op_lefttype, op_righttype,
										   BTLessStrategyNumber);
				leop = get_opfamily_member(opfamily,
										   op_lefttype, op_righttype,
										   BTLessEqualStrategyNumber);
				lsortop = ltop;
				rsortop = ltop;
				lstatop = lsortop;
				rstatop = rsortop;
				revltop = ltop;
				revleop = leop;
			}
			else
			{
				ltop = get_opfamily_member(opfamily,
										   op_lefttype, op_righttype,
										   BTLessStrategyNumber);
				leop = get_opfamily_member(opfamily,
										   op_lefttype, op_righttype,
										   BTLessEqualStrategyNumber);
				lsortop = get_opfamily_member(opfamily,
											  op_lefttype, op_lefttype,
											  BTLessStrategyNumber);
				rsortop = get_opfamily_member(opfamily,
											  op_righttype, op_righttype,
											  BTLessStrategyNumber);
				lstatop = lsortop;
				rstatop = rsortop;
				revltop = get_opfamily_member(opfamily,
											  op_righttype, op_lefttype,
											  BTLessStrategyNumber);
				revleop = get_opfamily_member(opfamily,
											  op_righttype, op_lefttype,
											  BTLessEqualStrategyNumber);
			}
			break;
		case BTGreaterStrategyNumber:
			/* descending-order case */
			isgt = true;
			if (op_lefttype == op_righttype)
			{
				/* easy case */
				ltop = get_opfamily_member(opfamily,
										   op_lefttype, op_righttype,
										   BTGreaterStrategyNumber);
				leop = get_opfamily_member(opfamily,
										   op_lefttype, op_righttype,
										   BTGreaterEqualStrategyNumber);
				lsortop = ltop;
				rsortop = ltop;
				lstatop = get_opfamily_member(opfamily,
											  op_lefttype, op_lefttype,
											  BTLessStrategyNumber);
				rstatop = lstatop;
				revltop = ltop;
				revleop = leop;
			}
			else
			{
				ltop = get_opfamily_member(opfamily,
										   op_lefttype, op_righttype,
										   BTGreaterStrategyNumber);
				leop = get_opfamily_member(opfamily,
										   op_lefttype, op_righttype,
										   BTGreaterEqualStrategyNumber);
				lsortop = get_opfamily_member(opfamily,
											  op_lefttype, op_lefttype,
											  BTGreaterStrategyNumber);
				rsortop = get_opfamily_member(opfamily,
											  op_righttype, op_righttype,
											  BTGreaterStrategyNumber);
				lstatop = get_opfamily_member(opfamily,
											  op_lefttype, op_lefttype,
											  BTLessStrategyNumber);
				rstatop = get_opfamily_member(opfamily,
											  op_righttype, op_righttype,
											  BTLessStrategyNumber);
				revltop = get_opfamily_member(opfamily,
											  op_righttype, op_lefttype,
											  BTGreaterStrategyNumber);
				revleop = get_opfamily_member(opfamily,
											  op_righttype, op_lefttype,
											  BTGreaterEqualStrategyNumber);
			}
			break;
		default:
			goto fail;			/* shouldn't get here */
	}

	if (!OidIsValid(lsortop) ||
		!OidIsValid(rsortop) ||
		!OidIsValid(lstatop) ||
		!OidIsValid(rstatop) ||
		!OidIsValid(ltop) ||
		!OidIsValid(leop) ||
		!OidIsValid(revltop) ||
		!OidIsValid(revleop))
		goto fail;				/* insufficient info in catalogs */

	/* Try to get ranges of both inputs */
	if (!isgt)
	{
		if (!get_variable_range(root, &leftvar, lstatop,
								&leftmin, &leftmax))
			goto fail;			/* no range available from stats */
		if (!get_variable_range(root, &rightvar, rstatop,
								&rightmin, &rightmax))
			goto fail;			/* no range available from stats */
	}
	else
	{
		/* need to swap the max and min */
		if (!get_variable_range(root, &leftvar, lstatop,
								&leftmax, &leftmin))
			goto fail;			/* no range available from stats */
		if (!get_variable_range(root, &rightvar, rstatop,
								&rightmax, &rightmin))
			goto fail;			/* no range available from stats */
	}

	/*
	 * Now, the fraction of the left variable that will be scanned is the
	 * fraction that's <= the right-side maximum value.  But only believe
	 * non-default estimates, else stick with our 1.0.
	 */
	selec = scalarineqsel(root, leop, isgt, &leftvar,
						  rightmax, op_righttype);
	if (selec != DEFAULT_INEQ_SEL)
		*leftend = selec;

	/* And similarly for the right variable. */
	selec = scalarineqsel(root, revleop, isgt, &rightvar,
						  leftmax, op_lefttype);
	if (selec != DEFAULT_INEQ_SEL)
		*rightend = selec;

	/*
	 * Only one of the two "end" fractions can really be less than 1.0;
	 * believe the smaller estimate and reset the other one to exactly 1.0. If
	 * we get exactly equal estimates (as can easily happen with self-joins),
	 * believe neither.
	 */
	if (*leftend > *rightend)
		*leftend = 1.0;
	else if (*leftend < *rightend)
		*rightend = 1.0;
	else
		*leftend = *rightend = 1.0;

	/*
	 * Also, the fraction of the left variable that will be scanned before the
	 * first join pair is found is the fraction that's < the right-side
	 * minimum value.  But only believe non-default estimates, else stick with
	 * our own default.
	 */
	selec = scalarineqsel(root, ltop, isgt, &leftvar,
						  rightmin, op_righttype);
	if (selec != DEFAULT_INEQ_SEL)
		*leftstart = selec;

	/* And similarly for the right variable. */
	selec = scalarineqsel(root, revltop, isgt, &rightvar,
						  leftmin, op_lefttype);
	if (selec != DEFAULT_INEQ_SEL)
		*rightstart = selec;

	/*
	 * Only one of the two "start" fractions can really be more than zero;
	 * believe the larger estimate and reset the other one to exactly 0.0. If
	 * we get exactly equal estimates (as can easily happen with self-joins),
	 * believe neither.
	 */
	if (*leftstart < *rightstart)
		*leftstart = 0.0;
	else if (*leftstart > *rightstart)
		*rightstart = 0.0;
	else
		*leftstart = *rightstart = 0.0;

	/*
	 * If the sort order is nulls-first, we're going to have to skip over any
	 * nulls too.  These would not have been counted by scalarineqsel, and we
	 * can safely add in this fraction regardless of whether we believe
	 * scalarineqsel's results or not.  But be sure to clamp the sum to 1.0!
	 */
	if (nulls_first)
	{
		Form_pg_statistic stats;

		if (HeapTupleIsValid(leftvar.statsTuple))
		{
			stats = (Form_pg_statistic) GETSTRUCT(leftvar.statsTuple);
			*leftstart += stats->stanullfrac;
			CLAMP_PROBABILITY(*leftstart);
			*leftend += stats->stanullfrac;
			CLAMP_PROBABILITY(*leftend);
		}
		if (HeapTupleIsValid(rightvar.statsTuple))
		{
			stats = (Form_pg_statistic) GETSTRUCT(rightvar.statsTuple);
			*rightstart += stats->stanullfrac;
			CLAMP_PROBABILITY(*rightstart);
			*rightend += stats->stanullfrac;
			CLAMP_PROBABILITY(*rightend);
		}
	}

	/* Disbelieve start >= end, just in case that can happen */
	if (*leftstart >= *leftend)
	{
		*leftstart = 0.0;
		*leftend = 1.0;
	}
	if (*rightstart >= *rightend)
	{
		*rightstart = 0.0;
		*rightend = 1.0;
	}

fail:
	ReleaseVariableStats(leftvar);
	ReleaseVariableStats(rightvar);
}


/*
 * Helper routine for estimate_num_groups: add an item to a list of
 * GroupVarInfos, but only if it's not known equal to any of the existing
 * entries.
 */
typedef struct
{
	Node	   *var;			/* might be an expression, not just a Var */
	RelOptInfo *rel;			/* relation it belongs to */
	double		ndistinct;		/* # distinct values */
} GroupVarInfo;

static List *
add_unique_group_var(PlannerInfo *root, List *varinfos,
					 Node *var, VariableStatData *vardata)
{
	GroupVarInfo *varinfo;
	double		ndistinct;
	bool		isdefault;
	ListCell   *lc;

	ndistinct = get_variable_numdistinct(vardata, &isdefault);

	/* cannot use foreach here because of possible list_delete */
	lc = list_head(varinfos);
	while (lc)
	{
		varinfo = (GroupVarInfo *) lfirst(lc);

		/* must advance lc before list_delete possibly pfree's it */
		lc = lnext(lc);

		/* Drop exact duplicates */
		if (equal(var, varinfo->var))
			return varinfos;

		/*
		 * Drop known-equal vars, but only if they belong to different
		 * relations (see comments for estimate_num_groups)
		 */
		if (vardata->rel != varinfo->rel &&
			exprs_known_equal(root, var, varinfo->var))
		{
			if (varinfo->ndistinct <= ndistinct)
			{
				/* Keep older item, forget new one */
				return varinfos;
			}
			else
			{
				/* Delete the older item */
				varinfos = list_delete_ptr(varinfos, varinfo);
			}
		}
	}

	varinfo = (GroupVarInfo *) palloc(sizeof(GroupVarInfo));

	varinfo->var = var;
	varinfo->rel = vardata->rel;
	varinfo->ndistinct = ndistinct;
	varinfos = lappend(varinfos, varinfo);
	return varinfos;
}

/*
 * estimate_num_groups		- Estimate number of groups in a grouped query
 *
 * Given a query having a GROUP BY clause, estimate how many groups there
 * will be --- ie, the number of distinct combinations of the GROUP BY
 * expressions.
 *
 * This routine is also used to estimate the number of rows emitted by
 * a DISTINCT filtering step; that is an isomorphic problem.  (Note:
 * actually, we only use it for DISTINCT when there's no grouping or
 * aggregation ahead of the DISTINCT.)
 *
 * Inputs:
 *	root - the query
 *	groupExprs - list of expressions being grouped by
 *	input_rows - number of rows estimated to arrive at the group/unique
 *		filter step
 *	pgset - NULL, or a List** pointing to a grouping set to filter the
 *		groupExprs against
 *
 * Given the lack of any cross-correlation statistics in the system, it's
 * impossible to do anything really trustworthy with GROUP BY conditions
 * involving multiple Vars.  We should however avoid assuming the worst
 * case (all possible cross-product terms actually appear as groups) since
 * very often the grouped-by Vars are highly correlated.  Our current approach
 * is as follows:
 *	1.  Expressions yielding boolean are assumed to contribute two groups,
 *		independently of their content, and are ignored in the subsequent
 *		steps.  This is mainly because tests like "col IS NULL" break the
 *		heuristic used in step 2 especially badly.
 *	2.  Reduce the given expressions to a list of unique Vars used.  For
 *		example, GROUP BY a, a + b is treated the same as GROUP BY a, b.
 *		It is clearly correct not to count the same Var more than once.
 *		It is also reasonable to treat f(x) the same as x: f() cannot
 *		increase the number of distinct values (unless it is volatile,
 *		which we consider unlikely for grouping), but it probably won't
 *		reduce the number of distinct values much either.
 *		As a special case, if a GROUP BY expression can be matched to an
 *		expressional index for which we have statistics, then we treat the
 *		whole expression as though it were just a Var.
 *	3.  If the list contains Vars of different relations that are known equal
 *		due to equivalence classes, then drop all but one of the Vars from each
 *		known-equal set, keeping the one with smallest estimated # of values
 *		(since the extra values of the others can't appear in joined rows).
 *		Note the reason we only consider Vars of different relations is that
 *		if we considered ones of the same rel, we'd be double-counting the
 *		restriction selectivity of the equality in the next step.
 *	4.  For Vars within a single source rel, we multiply together the numbers
 *		of values, clamp to the number of rows in the rel (divided by 10 if
 *		more than one Var), and then multiply by a factor based on the
 *		selectivity of the restriction clauses for that rel.  When there's
 *		more than one Var, the initial product is probably too high (it's the
 *		worst case) but clamping to a fraction of the rel's rows seems to be a
 *		helpful heuristic for not letting the estimate get out of hand.  (The
 *		factor of 10 is derived from pre-Postgres-7.4 practice.)  The factor
 *		we multiply by to adjust for the restriction selectivity assumes that
 *		the restriction clauses are independent of the grouping, which may not
 *		be a valid assumption, but it's hard to do better.
 *	5.  If there are Vars from multiple rels, we repeat step 4 for each such
 *		rel, and multiply the results together.
 * Note that rels not containing grouped Vars are ignored completely, as are
 * join clauses.  Such rels cannot increase the number of groups, and we
 * assume such clauses do not reduce the number either (somewhat bogus,
 * but we don't have the info to do better).
 */
double
estimate_num_groups(PlannerInfo *root, List *groupExprs, double input_rows,
					List **pgset)
{
	List	   *varinfos = NIL;
	double		numdistinct;
	ListCell   *l;
	int			i;

	/*
	 * We don't ever want to return an estimate of zero groups, as that tends
	 * to lead to division-by-zero and other unpleasantness.  The input_rows
	 * estimate is usually already at least 1, but clamp it just in case it
	 * isn't.
	 */
	input_rows = clamp_row_est(input_rows);

	/*
	 * If no grouping columns, there's exactly one group.  (This can't happen
	 * for normal cases with GROUP BY or DISTINCT, but it is possible for
	 * corner cases with set operations.)
	 */
	if (groupExprs == NIL || (pgset && list_length(*pgset) < 1))
		return 1.0;

	/*
	 * Count groups derived from boolean grouping expressions.  For other
	 * expressions, find the unique Vars used, treating an expression as a Var
	 * if we can find stats for it.  For each one, record the statistical
	 * estimate of number of distinct values (total in its table, without
	 * regard for filtering).
	 */
	numdistinct = 1.0;

	i = 0;
	foreach(l, groupExprs)
	{
		Node	   *groupexpr = (Node *) lfirst(l);
		VariableStatData vardata;
		List	   *varshere;
		ListCell   *l2;

		/* is expression in this grouping set? */
		if (pgset && !list_member_int(*pgset, i++))
			continue;

		/* Short-circuit for expressions returning boolean */
		if (exprType(groupexpr) == BOOLOID)
		{
			numdistinct *= 2.0;
			continue;
		}

		/*
		 * If examine_variable is able to deduce anything about the GROUP BY
		 * expression, treat it as a single variable even if it's really more
		 * complicated.
		 */
		examine_variable(root, groupexpr, 0, &vardata);
		if (HeapTupleIsValid(vardata.statsTuple) || vardata.isunique)
		{
			varinfos = add_unique_group_var(root, varinfos,
											groupexpr, &vardata);
			ReleaseVariableStats(vardata);
			continue;
		}
		ReleaseVariableStats(vardata);

		/*
		 * Else pull out the component Vars.  Handle PlaceHolderVars by
		 * recursing into their arguments (effectively assuming that the
		 * PlaceHolderVar doesn't change the number of groups, which boils
		 * down to ignoring the possible addition of nulls to the result set).
		 */
		varshere = pull_var_clause(groupexpr,
								   PVC_RECURSE_AGGREGATES |
								   PVC_RECURSE_WINDOWFUNCS |
								   PVC_RECURSE_PLACEHOLDERS);

		/*
		 * If we find any variable-free GROUP BY item, then either it is a
		 * constant (and we can ignore it) or it contains a volatile function;
		 * in the latter case we punt and assume that each input row will
		 * yield a distinct group.
		 */
		if (varshere == NIL)
		{
			if (contain_volatile_functions(groupexpr))
				return input_rows;
			continue;
		}

		/*
		 * Else add variables to varinfos list
		 */
		foreach(l2, varshere)
		{
			Node	   *var = (Node *) lfirst(l2);

			examine_variable(root, var, 0, &vardata);
			varinfos = add_unique_group_var(root, varinfos, var, &vardata);
			ReleaseVariableStats(vardata);
		}
	}

	/*
	 * If now no Vars, we must have an all-constant or all-boolean GROUP BY
	 * list.
	 */
	if (varinfos == NIL)
	{
		/* Guard against out-of-range answers */
		if (numdistinct > input_rows)
			numdistinct = input_rows;
		return numdistinct;
	}

	/*
	 * Group Vars by relation and estimate total numdistinct.
	 *
	 * For each iteration of the outer loop, we process the frontmost Var in
	 * varinfos, plus all other Vars in the same relation.  We remove these
	 * Vars from the newvarinfos list for the next iteration. This is the
	 * easiest way to group Vars of same rel together.
	 */
	do
	{
		GroupVarInfo *varinfo1 = (GroupVarInfo *) linitial(varinfos);
		RelOptInfo *rel = varinfo1->rel;
		double		reldistinct = 1;
		double		relmaxndistinct = reldistinct;
		int			relvarcount = 1;
		List	   *newvarinfos = NIL;
		List	   *relvarinfos = NIL;

		/*
		 * Split the list of varinfos in two - one for the current rel,
		 * one for remaining Vars on other rels.
		 */
		relvarinfos = lcons(varinfo1, relvarinfos);
		for_each_cell(l, lnext(list_head(varinfos)))
		{
			GroupVarInfo *varinfo2 = (GroupVarInfo *) lfirst(l);

			if (varinfo2->rel == varinfo1->rel)
			{
				/* varinfos on current rel */
				relvarinfos = lcons(varinfo2, relvarinfos);
			}
			else
			{
				/* not time to process varinfo2 yet */
				newvarinfos = lcons(varinfo2, newvarinfos);
			}
		}

		/*
		 * Get the product of numdistinct estimates of the Vars for this rel.
		 * We match as many Vars to ndistinct statistics as possible, in a
		 * greedy way, and use the estimate for the whole group of Vars.
		 * Once no ndistinct statistics matches, we include the remaining
		 * independent Vars.
		 */
		while (relvarinfos)
		{
			MVNDistinctItem *nditem;

			nditem = match_ndistinct_to_vars(root, rel, &relvarinfos);

			if (nditem)
			{
				reldistinct *= nditem->ndistinct;
				if (relmaxndistinct < nditem->ndistinct)
					relmaxndistinct = nditem->ndistinct;
				relvarcount++;
			}
			else
			{
				foreach (l, relvarinfos)
				{
					GroupVarInfo *varinfo2 = (GroupVarInfo *) lfirst(l);

					reldistinct *= varinfo2->ndistinct;
					if (relmaxndistinct < varinfo2->ndistinct)
						relmaxndistinct = varinfo2->ndistinct;
					relvarcount++;
				}

				/* we're done with this relation */
				relvarinfos = NIL;
			}
		}

		/*
		 * Sanity check --- don't divide by zero if empty relation.
		 */
		Assert(rel->reloptkind == RELOPT_BASEREL);
		if (rel->tuples > 0)
		{
			/*
			 * Clamp to size of rel, or size of rel / 10 if multiple Vars. The
			 * fudge factor is because the Vars are probably correlated but we
			 * don't know by how much.  We should never clamp to less than the
			 * largest ndistinct value for any of the Vars, though, since
			 * there will surely be at least that many groups.
			 *
			 * However we don't need to do this if we have ndistinct stats on
			 * the columns - in that case we can simply use the coefficient to
			 * get the (probably way more accurate) estimate.
			 */
			double		clamp = rel->tuples;

			if (relvarcount > 1)
			{
				clamp *= 0.1;

				if (clamp < relmaxndistinct)
				{
					clamp = relmaxndistinct;
					/* for sanity in case some ndistinct is too large: */
					if (clamp > rel->tuples)
						clamp = rel->tuples;
				}
			}
			if (reldistinct > clamp)
				reldistinct = clamp;

			/*
			 * Update the estimate based on the restriction selectivity,
			 * guarding against division by zero when reldistinct is zero.
			 * Also skip this if we know that we are returning all rows.
			 */
			if (reldistinct > 0 && rel->rows < rel->tuples)
			{
				/*
				 * Given a table containing N rows with n distinct values in a
				 * uniform distribution, if we select p rows at random then
				 * the expected number of distinct values selected is
				 *
				 * n * (1 - product((N-N/n-i)/(N-i), i=0..p-1))
				 *
				 * = n * (1 - (N-N/n)! / (N-N/n-p)! * (N-p)! / N!)
				 *
				 * See "Approximating block accesses in database
				 * organizations", S. B. Yao, Communications of the ACM,
				 * Volume 20 Issue 4, April 1977 Pages 260-261.
				 *
				 * Alternatively, re-arranging the terms from the factorials,
				 * this may be written as
				 *
				 * n * (1 - product((N-p-i)/(N-i), i=0..N/n-1))
				 *
				 * This form of the formula is more efficient to compute in
				 * the common case where p is larger than N/n.  Additionally,
				 * as pointed out by Dell'Era, if i << N for all terms in the
				 * product, it can be approximated by
				 *
				 * n * (1 - ((N-p)/N)^(N/n))
				 *
				 * See "Expected distinct values when selecting from a bag
				 * without replacement", Alberto Dell'Era,
				 * http://www.adellera.it/investigations/distinct_balls/.
				 *
				 * The condition i << N is equivalent to n >> 1, so this is a
				 * good approximation when the number of distinct values in
				 * the table is large.  It turns out that this formula also
				 * works well even when n is small.
				 */
				reldistinct *=
					(1 - pow((rel->tuples - rel->rows) / rel->tuples,
							 rel->tuples / reldistinct));
			}
			reldistinct = clamp_row_est(reldistinct);

			/*
			 * Update estimate of total distinct groups.
			 */
			numdistinct *= reldistinct;
		}
		varinfos = newvarinfos;
	} while (varinfos != NIL);

	numdistinct = ceil(numdistinct);

	/* Guard against out-of-range answers */
	if (numdistinct > input_rows)
		numdistinct = input_rows;
	if (numdistinct < 1.0)
		numdistinct = 1.0;

	return numdistinct;
}

/*
 * Estimate hash bucketsize fraction (ie, number of entries in a bucket
 * divided by total tuples in relation) if the specified expression is used
 * as a hash key.
 *
 * XXX This is really pretty bogus since we're effectively assuming that the
 * distribution of hash keys will be the same after applying restriction
 * clauses as it was in the underlying relation.  However, we are not nearly
 * smart enough to figure out how the restrict clauses might change the
 * distribution, so this will have to do for now.
 *
 * We are passed the number of buckets the executor will use for the given
 * input relation.  If the data were perfectly distributed, with the same
 * number of tuples going into each available bucket, then the bucketsize
 * fraction would be 1/nbuckets.  But this happy state of affairs will occur
 * only if (a) there are at least nbuckets distinct data values, and (b)
 * we have a not-too-skewed data distribution.  Otherwise the buckets will
 * be nonuniformly occupied.  If the other relation in the join has a key
 * distribution similar to this one's, then the most-loaded buckets are
 * exactly those that will be probed most often.  Therefore, the "average"
 * bucket size for costing purposes should really be taken as something close
 * to the "worst case" bucket size.  We try to estimate this by adjusting the
 * fraction if there are too few distinct data values, and then scaling up
 * by the ratio of the most common value's frequency to the average frequency.
 *
 * If no statistics are available, use a default estimate of 0.1.  This will
 * discourage use of a hash rather strongly if the inner relation is large,
 * which is what we want.  We do not want to hash unless we know that the
 * inner rel is well-dispersed (or the alternatives seem much worse).
 */
Selectivity
estimate_hash_bucketsize(PlannerInfo *root, Node *hashkey, double nbuckets)
{
	VariableStatData vardata;
	double		estfract,
				ndistinct,
				stanullfrac,
				mcvfreq,
				avgfreq;
	bool		isdefault;
	float4	   *numbers;
	int			nnumbers;

	examine_variable(root, hashkey, 0, &vardata);

	/* Get number of distinct values */
	ndistinct = get_variable_numdistinct(&vardata, &isdefault);

	/* If ndistinct isn't real, punt and return 0.1, per comments above */
	if (isdefault)
	{
		ReleaseVariableStats(vardata);
		return (Selectivity) 0.1;
	}

	/* Get fraction that are null */
	if (HeapTupleIsValid(vardata.statsTuple))
	{
		Form_pg_statistic stats;

		stats = (Form_pg_statistic) GETSTRUCT(vardata.statsTuple);
		stanullfrac = stats->stanullfrac;
	}
	else
		stanullfrac = 0.0;

	/* Compute avg freq of all distinct data values in raw relation */
	avgfreq = (1.0 - stanullfrac) / ndistinct;

	/*
	 * Adjust ndistinct to account for restriction clauses.  Observe we are
	 * assuming that the data distribution is affected uniformly by the
	 * restriction clauses!
	 *
	 * XXX Possibly better way, but much more expensive: multiply by
	 * selectivity of rel's restriction clauses that mention the target Var.
	 */
	if (vardata.rel && vardata.rel->tuples > 0)
	{
		ndistinct *= vardata.rel->rows / vardata.rel->tuples;
		ndistinct = clamp_row_est(ndistinct);
	}

	/*
	 * Initial estimate of bucketsize fraction is 1/nbuckets as long as the
	 * number of buckets is less than the expected number of distinct values;
	 * otherwise it is 1/ndistinct.
	 */
	if (ndistinct > nbuckets)
		estfract = 1.0 / nbuckets;
	else
		estfract = 1.0 / ndistinct;

	/*
	 * Look up the frequency of the most common value, if available.
	 */
	mcvfreq = 0.0;

	if (HeapTupleIsValid(vardata.statsTuple))
	{
		if (get_attstatsslot(vardata.statsTuple,
							 vardata.atttype, vardata.atttypmod,
							 STATISTIC_KIND_MCV, InvalidOid,
							 NULL,
							 NULL, NULL,
							 &numbers, &nnumbers))
		{
			/*
			 * The first MCV stat is for the most common value.
			 */
			if (nnumbers > 0)
				mcvfreq = numbers[0];
			free_attstatsslot(vardata.atttype, NULL, 0,
							  numbers, nnumbers);
		}
	}

	/*
	 * Adjust estimated bucketsize upward to account for skewed distribution.
	 */
	if (avgfreq > 0.0 && mcvfreq > avgfreq)
		estfract *= mcvfreq / avgfreq;

	/*
	 * Clamp bucketsize to sane range (the above adjustment could easily
	 * produce an out-of-range result).  We set the lower bound a little above
	 * zero, since zero isn't a very sane result.
	 */
	if (estfract < 1.0e-6)
		estfract = 1.0e-6;
	else if (estfract > 1.0)
		estfract = 1.0;

	ReleaseVariableStats(vardata);

	return (Selectivity) estfract;
}


/*-------------------------------------------------------------------------
 *
 * Support routines
 *
 *-------------------------------------------------------------------------
 */

/*
 * Find applicable ndistinct statistics and compute the coefficient to correct
 * the estimate (simply a product of per-column ndistincts).  If an exact match
 * is found, *found is set to TRUE and the value is returned.
 *
 * XXX Currently, only perfect matches (exactly same set of columns) are
 * considered.  If additional columns are used, we fail to find a match.
 * It would be better to use the saved stats to a subset of the columns, then
 * fixup according to any additional columns not covered by the ndistinct
 * stats.
 */
static MVNDistinctItem *
match_ndistinct_to_vars(PlannerInfo *root, RelOptInfo * rel, List **varinfos)
{
	ListCell   *lc;
	Bitmapset  *attnums = NULL;
	VariableStatData vardata;
	List	   *tmp = (*varinfos); /* usual List pointer (for conveniences) */

	/* selected statistic/item */
	int				nmatches;
	MVNDistinct 	stats;
	MVNDistinctItem *item;

	/* bail out immediately if the table has no extended statistics */
	if (!rel->statlist)
		return NULL;

	/* assume we haven't found any suitable ndistinct statistics */
	item = NULL;

	foreach(lc, tmp)
	{
		GroupVarInfo *varinfo = (GroupVarInfo *) lfirst(lc);

		Assert(varinfo->rel == rel);

		/*
		 * examine the variable (or expression) so that we know which
		 * attribute we're dealing with - we need this for matching the
		 * ndistinct coefficient
		 *
		 * FIXME Can we remember this from estimate_num_groups?
		 * XXX Do we actually need this? Isn't var->varattnum be enough?
		 */
		examine_variable(root, varinfo->var, 0, &vardata);

		if (HeapTupleIsValid(vardata.statsTuple))
		{
			Form_pg_statistic stats;

			stats = (Form_pg_statistic) GETSTRUCT(vardata.statsTuple);
			attnums = bms_add_member(attnums, stats->staattnum);

			ReleaseVariableStats(vardata);
		}
	}

	/* look for the ndistinct statistics matching the most vars */
	stats = NULL;
	nmatches = 1; /* we require at least two matches */
	foreach(lc, rel->statlist)
	{
		StatisticExtInfo *info = (StatisticExtInfo *) lfirst(lc);
<<<<<<< HEAD
		int			j;
		MVNDistinct *stat;
=======
		Bitmapset  *shared;
>>>>>>> 3ba3cae9

		/* skip statistics of other kinds */
		if (info->kind != STATS_EXT_NDISTINCT)
			continue;

		/* compute attnums shared by the vars and the statistic */
		shared = bms_intersect(info->keys, attnums);

		/*
		 * Does this statistics matches more columns than the currently
		 * best statistic? If yes, use this one instead.
		 *
		 * XXX This should tie-break using name of the statistic, or
		 * something like that, to make the outcome stable.
		 */
		if (bms_num_members(shared) > nmatches)
		{
			stats = statext_ndistinct_load(info->statOid);
			nmatches = bms_num_members(shared);
		}
	}

	/* either a match or no match */
	Assert((stats && (nmatches > 1)) || (!stats && (nmatches == 1)));

	/*
	 * if we found a stat, find the largest item (we expect it to match
	 * exactly nmatches attributes)
	 */
	if (stats)
	{
		int		j;
		List   *newlist = NIL;

		/* Find the specific item that exactly matches the combination */
		for (j = 0; j < stats->nitems; j++)
		{
			MVNDistinctItem *tmpitem = &stats->items[j];

			/* we expect the item to be matched exactly, i.e. it must
			 * be a subset of the attnums, and all the attributes must
			 * be matched */
			if (bms_num_members(tmpitem->attrs) != nmatches)
				continue;

			/* and the whole item must be matched */
			if (!bms_is_subset(tmpitem->attrs, attnums))
				continue;

			item = tmpitem;
			break;
		}

		/* make sure we found an item */
		Assert(item);

		/* filter out vars matched by the item, keep only the remaining ones */
		foreach(lc, tmp)
		{
			GroupVarInfo *varinfo = (GroupVarInfo *) lfirst(lc);

			/*
			 * FIXME We do the same thing a bit up, can we reuse that?
			 */
			examine_variable(root, varinfo->var, 0, &vardata);

			if (HeapTupleIsValid(vardata.statsTuple))
			{
				Form_pg_statistic stats;

				stats = (Form_pg_statistic) GETSTRUCT(vardata.statsTuple);
				if (!bms_is_member(stats->staattnum, item->attrs))
					newlist = lappend(newlist, varinfo);

				ReleaseVariableStats(vardata);
			}
		}

		*varinfos = newlist;
	}

	return item;
}

/*
 * convert_to_scalar
 *	  Convert non-NULL values of the indicated types to the comparison
 *	  scale needed by scalarineqsel().
 *	  Returns "true" if successful.
 *
 * XXX this routine is a hack: ideally we should look up the conversion
 * subroutines in pg_type.
 *
 * All numeric datatypes are simply converted to their equivalent
 * "double" values.  (NUMERIC values that are outside the range of "double"
 * are clamped to +/- HUGE_VAL.)
 *
 * String datatypes are converted by convert_string_to_scalar(),
 * which is explained below.  The reason why this routine deals with
 * three values at a time, not just one, is that we need it for strings.
 *
 * The bytea datatype is just enough different from strings that it has
 * to be treated separately.
 *
 * The several datatypes representing absolute times are all converted
 * to Timestamp, which is actually a double, and then we just use that
 * double value.  Note this will give correct results even for the "special"
 * values of Timestamp, since those are chosen to compare correctly;
 * see timestamp_cmp.
 *
 * The several datatypes representing relative times (intervals) are all
 * converted to measurements expressed in seconds.
 */
static bool
convert_to_scalar(Datum value, Oid valuetypid, double *scaledvalue,
				  Datum lobound, Datum hibound, Oid boundstypid,
				  double *scaledlobound, double *scaledhibound)
{
	/*
	 * Both the valuetypid and the boundstypid should exactly match the
	 * declared input type(s) of the operator we are invoked for, so we just
	 * error out if either is not recognized.
	 *
	 * XXX The histogram we are interpolating between points of could belong
	 * to a column that's only binary-compatible with the declared type. In
	 * essence we are assuming that the semantics of binary-compatible types
	 * are enough alike that we can use a histogram generated with one type's
	 * operators to estimate selectivity for the other's.  This is outright
	 * wrong in some cases --- in particular signed versus unsigned
	 * interpretation could trip us up.  But it's useful enough in the
	 * majority of cases that we do it anyway.  Should think about more
	 * rigorous ways to do it.
	 */
	switch (valuetypid)
	{
			/*
			 * Built-in numeric types
			 */
		case BOOLOID:
		case INT2OID:
		case INT4OID:
		case INT8OID:
		case FLOAT4OID:
		case FLOAT8OID:
		case NUMERICOID:
		case OIDOID:
		case REGPROCOID:
		case REGPROCEDUREOID:
		case REGOPEROID:
		case REGOPERATOROID:
		case REGCLASSOID:
		case REGTYPEOID:
		case REGCONFIGOID:
		case REGDICTIONARYOID:
		case REGROLEOID:
		case REGNAMESPACEOID:
			*scaledvalue = convert_numeric_to_scalar(value, valuetypid);
			*scaledlobound = convert_numeric_to_scalar(lobound, boundstypid);
			*scaledhibound = convert_numeric_to_scalar(hibound, boundstypid);
			return true;

			/*
			 * Built-in string types
			 */
		case CHAROID:
		case BPCHAROID:
		case VARCHAROID:
		case TEXTOID:
		case NAMEOID:
			{
				char	   *valstr = convert_string_datum(value, valuetypid);
				char	   *lostr = convert_string_datum(lobound, boundstypid);
				char	   *histr = convert_string_datum(hibound, boundstypid);

				convert_string_to_scalar(valstr, scaledvalue,
										 lostr, scaledlobound,
										 histr, scaledhibound);
				pfree(valstr);
				pfree(lostr);
				pfree(histr);
				return true;
			}

			/*
			 * Built-in bytea type
			 */
		case BYTEAOID:
			{
				convert_bytea_to_scalar(value, scaledvalue,
										lobound, scaledlobound,
										hibound, scaledhibound);
				return true;
			}

			/*
			 * Built-in time types
			 */
		case TIMESTAMPOID:
		case TIMESTAMPTZOID:
		case ABSTIMEOID:
		case DATEOID:
		case INTERVALOID:
		case RELTIMEOID:
		case TINTERVALOID:
		case TIMEOID:
		case TIMETZOID:
			*scaledvalue = convert_timevalue_to_scalar(value, valuetypid);
			*scaledlobound = convert_timevalue_to_scalar(lobound, boundstypid);
			*scaledhibound = convert_timevalue_to_scalar(hibound, boundstypid);
			return true;

			/*
			 * Built-in network types
			 */
		case INETOID:
		case CIDROID:
		case MACADDROID:
		case MACADDR8OID:
			*scaledvalue = convert_network_to_scalar(value, valuetypid);
			*scaledlobound = convert_network_to_scalar(lobound, boundstypid);
			*scaledhibound = convert_network_to_scalar(hibound, boundstypid);
			return true;
	}
	/* Don't know how to convert */
	*scaledvalue = *scaledlobound = *scaledhibound = 0;
	return false;
}

/*
 * Do convert_to_scalar()'s work for any numeric data type.
 */
static double
convert_numeric_to_scalar(Datum value, Oid typid)
{
	switch (typid)
	{
		case BOOLOID:
			return (double) DatumGetBool(value);
		case INT2OID:
			return (double) DatumGetInt16(value);
		case INT4OID:
			return (double) DatumGetInt32(value);
		case INT8OID:
			return (double) DatumGetInt64(value);
		case FLOAT4OID:
			return (double) DatumGetFloat4(value);
		case FLOAT8OID:
			return (double) DatumGetFloat8(value);
		case NUMERICOID:
			/* Note: out-of-range values will be clamped to +-HUGE_VAL */
			return (double)
				DatumGetFloat8(DirectFunctionCall1(numeric_float8_no_overflow,
												   value));
		case OIDOID:
		case REGPROCOID:
		case REGPROCEDUREOID:
		case REGOPEROID:
		case REGOPERATOROID:
		case REGCLASSOID:
		case REGTYPEOID:
		case REGCONFIGOID:
		case REGDICTIONARYOID:
		case REGROLEOID:
		case REGNAMESPACEOID:
			/* we can treat OIDs as integers... */
			return (double) DatumGetObjectId(value);
	}

	/*
	 * Can't get here unless someone tries to use scalarltsel/scalargtsel on
	 * an operator with one numeric and one non-numeric operand.
	 */
	elog(ERROR, "unsupported type: %u", typid);
	return 0;
}

/*
 * Do convert_to_scalar()'s work for any character-string data type.
 *
 * String datatypes are converted to a scale that ranges from 0 to 1,
 * where we visualize the bytes of the string as fractional digits.
 *
 * We do not want the base to be 256, however, since that tends to
 * generate inflated selectivity estimates; few databases will have
 * occurrences of all 256 possible byte values at each position.
 * Instead, use the smallest and largest byte values seen in the bounds
 * as the estimated range for each byte, after some fudging to deal with
 * the fact that we probably aren't going to see the full range that way.
 *
 * An additional refinement is that we discard any common prefix of the
 * three strings before computing the scaled values.  This allows us to
 * "zoom in" when we encounter a narrow data range.  An example is a phone
 * number database where all the values begin with the same area code.
 * (Actually, the bounds will be adjacent histogram-bin-boundary values,
 * so this is more likely to happen than you might think.)
 */
static void
convert_string_to_scalar(char *value,
						 double *scaledvalue,
						 char *lobound,
						 double *scaledlobound,
						 char *hibound,
						 double *scaledhibound)
{
	int			rangelo,
				rangehi;
	char	   *sptr;

	rangelo = rangehi = (unsigned char) hibound[0];
	for (sptr = lobound; *sptr; sptr++)
	{
		if (rangelo > (unsigned char) *sptr)
			rangelo = (unsigned char) *sptr;
		if (rangehi < (unsigned char) *sptr)
			rangehi = (unsigned char) *sptr;
	}
	for (sptr = hibound; *sptr; sptr++)
	{
		if (rangelo > (unsigned char) *sptr)
			rangelo = (unsigned char) *sptr;
		if (rangehi < (unsigned char) *sptr)
			rangehi = (unsigned char) *sptr;
	}
	/* If range includes any upper-case ASCII chars, make it include all */
	if (rangelo <= 'Z' && rangehi >= 'A')
	{
		if (rangelo > 'A')
			rangelo = 'A';
		if (rangehi < 'Z')
			rangehi = 'Z';
	}
	/* Ditto lower-case */
	if (rangelo <= 'z' && rangehi >= 'a')
	{
		if (rangelo > 'a')
			rangelo = 'a';
		if (rangehi < 'z')
			rangehi = 'z';
	}
	/* Ditto digits */
	if (rangelo <= '9' && rangehi >= '0')
	{
		if (rangelo > '0')
			rangelo = '0';
		if (rangehi < '9')
			rangehi = '9';
	}

	/*
	 * If range includes less than 10 chars, assume we have not got enough
	 * data, and make it include regular ASCII set.
	 */
	if (rangehi - rangelo < 9)
	{
		rangelo = ' ';
		rangehi = 127;
	}

	/*
	 * Now strip any common prefix of the three strings.
	 */
	while (*lobound)
	{
		if (*lobound != *hibound || *lobound != *value)
			break;
		lobound++, hibound++, value++;
	}

	/*
	 * Now we can do the conversions.
	 */
	*scaledvalue = convert_one_string_to_scalar(value, rangelo, rangehi);
	*scaledlobound = convert_one_string_to_scalar(lobound, rangelo, rangehi);
	*scaledhibound = convert_one_string_to_scalar(hibound, rangelo, rangehi);
}

static double
convert_one_string_to_scalar(char *value, int rangelo, int rangehi)
{
	int			slen = strlen(value);
	double		num,
				denom,
				base;

	if (slen <= 0)
		return 0.0;				/* empty string has scalar value 0 */

	/*
	 * There seems little point in considering more than a dozen bytes from
	 * the string.  Since base is at least 10, that will give us nominal
	 * resolution of at least 12 decimal digits, which is surely far more
	 * precision than this estimation technique has got anyway (especially in
	 * non-C locales).  Also, even with the maximum possible base of 256, this
	 * ensures denom cannot grow larger than 256^13 = 2.03e31, which will not
	 * overflow on any known machine.
	 */
	if (slen > 12)
		slen = 12;

	/* Convert initial characters to fraction */
	base = rangehi - rangelo + 1;
	num = 0.0;
	denom = base;
	while (slen-- > 0)
	{
		int			ch = (unsigned char) *value++;

		if (ch < rangelo)
			ch = rangelo - 1;
		else if (ch > rangehi)
			ch = rangehi + 1;
		num += ((double) (ch - rangelo)) / denom;
		denom *= base;
	}

	return num;
}

/*
 * Convert a string-type Datum into a palloc'd, null-terminated string.
 *
 * When using a non-C locale, we must pass the string through strxfrm()
 * before continuing, so as to generate correct locale-specific results.
 */
static char *
convert_string_datum(Datum value, Oid typid)
{
	char	   *val;

	switch (typid)
	{
		case CHAROID:
			val = (char *) palloc(2);
			val[0] = DatumGetChar(value);
			val[1] = '\0';
			break;
		case BPCHAROID:
		case VARCHAROID:
		case TEXTOID:
			val = TextDatumGetCString(value);
			break;
		case NAMEOID:
			{
				NameData   *nm = (NameData *) DatumGetPointer(value);

				val = pstrdup(NameStr(*nm));
				break;
			}
		default:

			/*
			 * Can't get here unless someone tries to use scalarltsel on an
			 * operator with one string and one non-string operand.
			 */
			elog(ERROR, "unsupported type: %u", typid);
			return NULL;
	}

	if (!lc_collate_is_c(DEFAULT_COLLATION_OID))
	{
		char	   *xfrmstr;
		size_t		xfrmlen;
		size_t xfrmlen2 PG_USED_FOR_ASSERTS_ONLY;

		/*
		 * XXX: We could guess at a suitable output buffer size and only call
		 * strxfrm twice if our guess is too small.
		 *
		 * XXX: strxfrm doesn't support UTF-8 encoding on Win32, it can return
		 * bogus data or set an error. This is not really a problem unless it
		 * crashes since it will only give an estimation error and nothing
		 * fatal.
		 */
#if _MSC_VER == 1400			/* VS.Net 2005 */

		/*
		 *
		 * http://connect.microsoft.com/VisualStudio/feedback/ViewFeedback.aspx?
		 * FeedbackID=99694 */
		{
			char		x[1];

			xfrmlen = strxfrm(x, val, 0);
		}
#else
		xfrmlen = strxfrm(NULL, val, 0);
#endif
#ifdef WIN32

		/*
		 * On Windows, strxfrm returns INT_MAX when an error occurs. Instead
		 * of trying to allocate this much memory (and fail), just return the
		 * original string unmodified as if we were in the C locale.
		 */
		if (xfrmlen == INT_MAX)
			return val;
#endif
		xfrmstr = (char *) palloc(xfrmlen + 1);
		xfrmlen2 = strxfrm(xfrmstr, val, xfrmlen + 1);

		/*
		 * Some systems (e.g., glibc) can return a smaller value from the
		 * second call than the first; thus the Assert must be <= not ==.
		 */
		Assert(xfrmlen2 <= xfrmlen);
		pfree(val);
		val = xfrmstr;
	}

	return val;
}

/*
 * Do convert_to_scalar()'s work for any bytea data type.
 *
 * Very similar to convert_string_to_scalar except we can't assume
 * null-termination and therefore pass explicit lengths around.
 *
 * Also, assumptions about likely "normal" ranges of characters have been
 * removed - a data range of 0..255 is always used, for now.  (Perhaps
 * someday we will add information about actual byte data range to
 * pg_statistic.)
 */
static void
convert_bytea_to_scalar(Datum value,
						double *scaledvalue,
						Datum lobound,
						double *scaledlobound,
						Datum hibound,
						double *scaledhibound)
{
	int			rangelo,
				rangehi,
				valuelen = VARSIZE(DatumGetPointer(value)) - VARHDRSZ,
				loboundlen = VARSIZE(DatumGetPointer(lobound)) - VARHDRSZ,
				hiboundlen = VARSIZE(DatumGetPointer(hibound)) - VARHDRSZ,
				i,
				minlen;
	unsigned char *valstr = (unsigned char *) VARDATA(DatumGetPointer(value)),
			   *lostr = (unsigned char *) VARDATA(DatumGetPointer(lobound)),
			   *histr = (unsigned char *) VARDATA(DatumGetPointer(hibound));

	/*
	 * Assume bytea data is uniformly distributed across all byte values.
	 */
	rangelo = 0;
	rangehi = 255;

	/*
	 * Now strip any common prefix of the three strings.
	 */
	minlen = Min(Min(valuelen, loboundlen), hiboundlen);
	for (i = 0; i < minlen; i++)
	{
		if (*lostr != *histr || *lostr != *valstr)
			break;
		lostr++, histr++, valstr++;
		loboundlen--, hiboundlen--, valuelen--;
	}

	/*
	 * Now we can do the conversions.
	 */
	*scaledvalue = convert_one_bytea_to_scalar(valstr, valuelen, rangelo, rangehi);
	*scaledlobound = convert_one_bytea_to_scalar(lostr, loboundlen, rangelo, rangehi);
	*scaledhibound = convert_one_bytea_to_scalar(histr, hiboundlen, rangelo, rangehi);
}

static double
convert_one_bytea_to_scalar(unsigned char *value, int valuelen,
							int rangelo, int rangehi)
{
	double		num,
				denom,
				base;

	if (valuelen <= 0)
		return 0.0;				/* empty string has scalar value 0 */

	/*
	 * Since base is 256, need not consider more than about 10 chars (even
	 * this many seems like overkill)
	 */
	if (valuelen > 10)
		valuelen = 10;

	/* Convert initial characters to fraction */
	base = rangehi - rangelo + 1;
	num = 0.0;
	denom = base;
	while (valuelen-- > 0)
	{
		int			ch = *value++;

		if (ch < rangelo)
			ch = rangelo - 1;
		else if (ch > rangehi)
			ch = rangehi + 1;
		num += ((double) (ch - rangelo)) / denom;
		denom *= base;
	}

	return num;
}

/*
 * Do convert_to_scalar()'s work for any timevalue data type.
 */
static double
convert_timevalue_to_scalar(Datum value, Oid typid)
{
	switch (typid)
	{
		case TIMESTAMPOID:
			return DatumGetTimestamp(value);
		case TIMESTAMPTZOID:
			return DatumGetTimestampTz(value);
		case ABSTIMEOID:
			return DatumGetTimestamp(DirectFunctionCall1(abstime_timestamp,
														 value));
		case DATEOID:
			return date2timestamp_no_overflow(DatumGetDateADT(value));
		case INTERVALOID:
			{
				Interval   *interval = DatumGetIntervalP(value);

				/*
				 * Convert the month part of Interval to days using assumed
				 * average month length of 365.25/12.0 days.  Not too
				 * accurate, but plenty good enough for our purposes.
				 */
				return interval->time + interval->day * (double) USECS_PER_DAY +
					interval->month * ((DAYS_PER_YEAR / (double) MONTHS_PER_YEAR) * USECS_PER_DAY);
			}
		case RELTIMEOID:
			return (DatumGetRelativeTime(value) * 1000000.0);
		case TINTERVALOID:
			{
				TimeInterval tinterval = DatumGetTimeInterval(value);

				if (tinterval->status != 0)
					return ((tinterval->data[1] - tinterval->data[0]) * 1000000.0);
				return 0;		/* for lack of a better idea */
			}
		case TIMEOID:
			return DatumGetTimeADT(value);
		case TIMETZOID:
			{
				TimeTzADT  *timetz = DatumGetTimeTzADTP(value);

				/* use GMT-equivalent time */
				return (double) (timetz->time + (timetz->zone * 1000000.0));
			}
	}

	/*
	 * Can't get here unless someone tries to use scalarltsel/scalargtsel on
	 * an operator with one timevalue and one non-timevalue operand.
	 */
	elog(ERROR, "unsupported type: %u", typid);
	return 0;
}


/*
 * get_restriction_variable
 *		Examine the args of a restriction clause to see if it's of the
 *		form (variable op pseudoconstant) or (pseudoconstant op variable),
 *		where "variable" could be either a Var or an expression in vars of a
 *		single relation.  If so, extract information about the variable,
 *		and also indicate which side it was on and the other argument.
 *
 * Inputs:
 *	root: the planner info
 *	args: clause argument list
 *	varRelid: see specs for restriction selectivity functions
 *
 * Outputs: (these are valid only if TRUE is returned)
 *	*vardata: gets information about variable (see examine_variable)
 *	*other: gets other clause argument, aggressively reduced to a constant
 *	*varonleft: set TRUE if variable is on the left, FALSE if on the right
 *
 * Returns TRUE if a variable is identified, otherwise FALSE.
 *
 * Note: if there are Vars on both sides of the clause, we must fail, because
 * callers are expecting that the other side will act like a pseudoconstant.
 */
bool
get_restriction_variable(PlannerInfo *root, List *args, int varRelid,
						 VariableStatData *vardata, Node **other,
						 bool *varonleft)
{
	Node	   *left,
			   *right;
	VariableStatData rdata;

	/* Fail if not a binary opclause (probably shouldn't happen) */
	if (list_length(args) != 2)
		return false;

	left = (Node *) linitial(args);
	right = (Node *) lsecond(args);

	/*
	 * Examine both sides.  Note that when varRelid is nonzero, Vars of other
	 * relations will be treated as pseudoconstants.
	 */
	examine_variable(root, left, varRelid, vardata);
	examine_variable(root, right, varRelid, &rdata);

	/*
	 * If one side is a variable and the other not, we win.
	 */
	if (vardata->rel && rdata.rel == NULL)
	{
		*varonleft = true;
		*other = estimate_expression_value(root, rdata.var);
		/* Assume we need no ReleaseVariableStats(rdata) here */
		return true;
	}

	if (vardata->rel == NULL && rdata.rel)
	{
		*varonleft = false;
		*other = estimate_expression_value(root, vardata->var);
		/* Assume we need no ReleaseVariableStats(*vardata) here */
		*vardata = rdata;
		return true;
	}

	/* Oops, clause has wrong structure (probably var op var) */
	ReleaseVariableStats(*vardata);
	ReleaseVariableStats(rdata);

	return false;
}

/*
 * get_join_variables
 *		Apply examine_variable() to each side of a join clause.
 *		Also, attempt to identify whether the join clause has the same
 *		or reversed sense compared to the SpecialJoinInfo.
 *
 * We consider the join clause "normal" if it is "lhs_var OP rhs_var",
 * or "reversed" if it is "rhs_var OP lhs_var".  In complicated cases
 * where we can't tell for sure, we default to assuming it's normal.
 */
void
get_join_variables(PlannerInfo *root, List *args, SpecialJoinInfo *sjinfo,
				   VariableStatData *vardata1, VariableStatData *vardata2,
				   bool *join_is_reversed)
{
	Node	   *left,
			   *right;

	if (list_length(args) != 2)
		elog(ERROR, "join operator should take two arguments");

	left = (Node *) linitial(args);
	right = (Node *) lsecond(args);

	examine_variable(root, left, 0, vardata1);
	examine_variable(root, right, 0, vardata2);

	if (vardata1->rel &&
		bms_is_subset(vardata1->rel->relids, sjinfo->syn_righthand))
		*join_is_reversed = true;		/* var1 is on RHS */
	else if (vardata2->rel &&
			 bms_is_subset(vardata2->rel->relids, sjinfo->syn_lefthand))
		*join_is_reversed = true;		/* var2 is on LHS */
	else
		*join_is_reversed = false;
}

/*
 * examine_variable
 *		Try to look up statistical data about an expression.
 *		Fill in a VariableStatData struct to describe the expression.
 *
 * Inputs:
 *	root: the planner info
 *	node: the expression tree to examine
 *	varRelid: see specs for restriction selectivity functions
 *
 * Outputs: *vardata is filled as follows:
 *	var: the input expression (with any binary relabeling stripped, if
 *		it is or contains a variable; but otherwise the type is preserved)
 *	rel: RelOptInfo for relation containing variable; NULL if expression
 *		contains no Vars (NOTE this could point to a RelOptInfo of a
 *		subquery, not one in the current query).
 *	statsTuple: the pg_statistic entry for the variable, if one exists;
 *		otherwise NULL.
 *	freefunc: pointer to a function to release statsTuple with.
 *	vartype: exposed type of the expression; this should always match
 *		the declared input type of the operator we are estimating for.
 *	atttype, atttypmod: type data to pass to get_attstatsslot().  This is
 *		commonly the same as the exposed type of the variable argument,
 *		but can be different in binary-compatible-type cases.
 *	isunique: TRUE if we were able to match the var to a unique index or a
 *		single-column DISTINCT clause, implying its values are unique for
 *		this query.  (Caution: this should be trusted for statistical
 *		purposes only, since we do not check indimmediate nor verify that
 *		the exact same definition of equality applies.)
 *
 * Caller is responsible for doing ReleaseVariableStats() before exiting.
 */
void
examine_variable(PlannerInfo *root, Node *node, int varRelid,
				 VariableStatData *vardata)
{
	Node	   *basenode;
	Relids		varnos;
	RelOptInfo *onerel;

	/* Make sure we don't return dangling pointers in vardata */
	MemSet(vardata, 0, sizeof(VariableStatData));

	/* Save the exposed type of the expression */
	vardata->vartype = exprType(node);

	/* Look inside any binary-compatible relabeling */

	if (IsA(node, RelabelType))
		basenode = (Node *) ((RelabelType *) node)->arg;
	else
		basenode = node;

	/* Fast path for a simple Var */

	if (IsA(basenode, Var) &&
		(varRelid == 0 || varRelid == ((Var *) basenode)->varno))
	{
		Var		   *var = (Var *) basenode;

		/* Set up result fields other than the stats tuple */
		vardata->var = basenode;	/* return Var without relabeling */
		vardata->rel = find_base_rel(root, var->varno);
		vardata->atttype = var->vartype;
		vardata->atttypmod = var->vartypmod;
		vardata->isunique = has_unique_index(vardata->rel, var->varattno);

		/* Try to locate some stats */
		examine_simple_variable(root, var, vardata);

		return;
	}

	/*
	 * Okay, it's a more complicated expression.  Determine variable
	 * membership.  Note that when varRelid isn't zero, only vars of that
	 * relation are considered "real" vars.
	 */
	varnos = pull_varnos(basenode);

	onerel = NULL;

	switch (bms_membership(varnos))
	{
		case BMS_EMPTY_SET:
			/* No Vars at all ... must be pseudo-constant clause */
			break;
		case BMS_SINGLETON:
			if (varRelid == 0 || bms_is_member(varRelid, varnos))
			{
				onerel = find_base_rel(root,
					   (varRelid ? varRelid : bms_singleton_member(varnos)));
				vardata->rel = onerel;
				node = basenode;	/* strip any relabeling */
			}
			/* else treat it as a constant */
			break;
		case BMS_MULTIPLE:
			if (varRelid == 0)
			{
				/* treat it as a variable of a join relation */
				vardata->rel = find_join_rel(root, varnos);
				node = basenode;	/* strip any relabeling */
			}
			else if (bms_is_member(varRelid, varnos))
			{
				/* ignore the vars belonging to other relations */
				vardata->rel = find_base_rel(root, varRelid);
				node = basenode;	/* strip any relabeling */
				/* note: no point in expressional-index search here */
			}
			/* else treat it as a constant */
			break;
	}

	bms_free(varnos);

	vardata->var = node;
	vardata->atttype = exprType(node);
	vardata->atttypmod = exprTypmod(node);

	if (onerel)
	{
		/*
		 * We have an expression in vars of a single relation.  Try to match
		 * it to expressional index columns, in hopes of finding some
		 * statistics.
		 *
		 * XXX it's conceivable that there are multiple matches with different
		 * index opfamilies; if so, we need to pick one that matches the
		 * operator we are estimating for.  FIXME later.
		 */
		ListCell   *ilist;

		foreach(ilist, onerel->indexlist)
		{
			IndexOptInfo *index = (IndexOptInfo *) lfirst(ilist);
			ListCell   *indexpr_item;
			int			pos;

			indexpr_item = list_head(index->indexprs);
			if (indexpr_item == NULL)
				continue;		/* no expressions here... */

			for (pos = 0; pos < index->ncolumns; pos++)
			{
				if (index->indexkeys[pos] == 0)
				{
					Node	   *indexkey;

					if (indexpr_item == NULL)
						elog(ERROR, "too few entries in indexprs list");
					indexkey = (Node *) lfirst(indexpr_item);
					if (indexkey && IsA(indexkey, RelabelType))
						indexkey = (Node *) ((RelabelType *) indexkey)->arg;
					if (equal(node, indexkey))
					{
						/*
						 * Found a match ... is it a unique index? Tests here
						 * should match has_unique_index().
						 */
						if (index->unique &&
							index->ncolumns == 1 &&
							(index->indpred == NIL || index->predOK))
							vardata->isunique = true;

						/*
						 * Has it got stats?  We only consider stats for
						 * non-partial indexes, since partial indexes probably
						 * don't reflect whole-relation statistics; the above
						 * check for uniqueness is the only info we take from
						 * a partial index.
						 *
						 * An index stats hook, however, must make its own
						 * decisions about what to do with partial indexes.
						 */
						if (get_index_stats_hook &&
							(*get_index_stats_hook) (root, index->indexoid,
													 pos + 1, vardata))
						{
							/*
							 * The hook took control of acquiring a stats
							 * tuple.  If it did supply a tuple, it'd better
							 * have supplied a freefunc.
							 */
							if (HeapTupleIsValid(vardata->statsTuple) &&
								!vardata->freefunc)
								elog(ERROR, "no function provided to release variable stats with");
						}
						else if (index->indpred == NIL)
						{
							vardata->statsTuple =
								SearchSysCache3(STATRELATTINH,
										   ObjectIdGetDatum(index->indexoid),
												Int16GetDatum(pos + 1),
												BoolGetDatum(false));
							vardata->freefunc = ReleaseSysCache;
						}
						if (vardata->statsTuple)
							break;
					}
					indexpr_item = lnext(indexpr_item);
				}
			}
			if (vardata->statsTuple)
				break;
		}
	}
}

/*
 * examine_simple_variable
 *		Handle a simple Var for examine_variable
 *
 * This is split out as a subroutine so that we can recurse to deal with
 * Vars referencing subqueries.
 *
 * We already filled in all the fields of *vardata except for the stats tuple.
 */
static void
examine_simple_variable(PlannerInfo *root, Var *var,
						VariableStatData *vardata)
{
	RangeTblEntry *rte = root->simple_rte_array[var->varno];

	Assert(IsA(rte, RangeTblEntry));

	if (get_relation_stats_hook &&
		(*get_relation_stats_hook) (root, rte, var->varattno, vardata))
	{
		/*
		 * The hook took control of acquiring a stats tuple.  If it did supply
		 * a tuple, it'd better have supplied a freefunc.
		 */
		if (HeapTupleIsValid(vardata->statsTuple) &&
			!vardata->freefunc)
			elog(ERROR, "no function provided to release variable stats with");
	}
	else if (rte->rtekind == RTE_RELATION)
	{
		/*
		 * Plain table or parent of an inheritance appendrel, so look up the
		 * column in pg_statistic
		 */
		vardata->statsTuple = SearchSysCache3(STATRELATTINH,
											  ObjectIdGetDatum(rte->relid),
											  Int16GetDatum(var->varattno),
											  BoolGetDatum(rte->inh));
		vardata->freefunc = ReleaseSysCache;
	}
	else if (rte->rtekind == RTE_SUBQUERY && !rte->inh)
	{
		/*
		 * Plain subquery (not one that was converted to an appendrel).
		 */
		Query	   *subquery = rte->subquery;
		RelOptInfo *rel;
		TargetEntry *ste;

		/*
		 * Punt if it's a whole-row var rather than a plain column reference.
		 */
		if (var->varattno == InvalidAttrNumber)
			return;

		/*
		 * Punt if subquery uses set operations or GROUP BY, as these will
		 * mash underlying columns' stats beyond recognition.  (Set ops are
		 * particularly nasty; if we forged ahead, we would return stats
		 * relevant to only the leftmost subselect...)	DISTINCT is also
		 * problematic, but we check that later because there is a possibility
		 * of learning something even with it.
		 */
		if (subquery->setOperations ||
			subquery->groupClause)
			return;

		/*
		 * OK, fetch RelOptInfo for subquery.  Note that we don't change the
		 * rel returned in vardata, since caller expects it to be a rel of the
		 * caller's query level.  Because we might already be recursing, we
		 * can't use that rel pointer either, but have to look up the Var's
		 * rel afresh.
		 */
		rel = find_base_rel(root, var->varno);

		/* If the subquery hasn't been planned yet, we have to punt */
		if (rel->subroot == NULL)
			return;
		Assert(IsA(rel->subroot, PlannerInfo));

		/*
		 * Switch our attention to the subquery as mangled by the planner. It
		 * was okay to look at the pre-planning version for the tests above,
		 * but now we need a Var that will refer to the subroot's live
		 * RelOptInfos.  For instance, if any subquery pullup happened during
		 * planning, Vars in the targetlist might have gotten replaced, and we
		 * need to see the replacement expressions.
		 */
		subquery = rel->subroot->parse;
		Assert(IsA(subquery, Query));

		/* Get the subquery output expression referenced by the upper Var */
		ste = get_tle_by_resno(subquery->targetList, var->varattno);
		if (ste == NULL || ste->resjunk)
			elog(ERROR, "subquery %s does not have attribute %d",
				 rte->eref->aliasname, var->varattno);
		var = (Var *) ste->expr;

		/*
		 * If subquery uses DISTINCT, we can't make use of any stats for the
		 * variable ... but, if it's the only DISTINCT column, we are entitled
		 * to consider it unique.  We do the test this way so that it works
		 * for cases involving DISTINCT ON.
		 */
		if (subquery->distinctClause)
		{
			if (list_length(subquery->distinctClause) == 1 &&
				targetIsInSortList(ste, InvalidOid, subquery->distinctClause))
				vardata->isunique = true;
			/* cannot go further */
			return;
		}

		/*
		 * If the sub-query originated from a view with the security_barrier
		 * attribute, we must not look at the variable's statistics, though it
		 * seems all right to notice the existence of a DISTINCT clause. So
		 * stop here.
		 *
		 * This is probably a harsher restriction than necessary; it's
		 * certainly OK for the selectivity estimator (which is a C function,
		 * and therefore omnipotent anyway) to look at the statistics.  But
		 * many selectivity estimators will happily *invoke the operator
		 * function* to try to work out a good estimate - and that's not OK.
		 * So for now, don't dig down for stats.
		 */
		if (rte->security_barrier)
			return;

		/* Can only handle a simple Var of subquery's query level */
		if (var && IsA(var, Var) &&
			var->varlevelsup == 0)
		{
			/*
			 * OK, recurse into the subquery.  Note that the original setting
			 * of vardata->isunique (which will surely be false) is left
			 * unchanged in this situation.  That's what we want, since even
			 * if the underlying column is unique, the subquery may have
			 * joined to other tables in a way that creates duplicates.
			 */
			examine_simple_variable(rel->subroot, var, vardata);
		}
	}
	else
	{
		/*
		 * Otherwise, the Var comes from a FUNCTION, VALUES, or CTE RTE.  (We
		 * won't see RTE_JOIN here because join alias Vars have already been
		 * flattened.)	There's not much we can do with function outputs, but
		 * maybe someday try to be smarter about VALUES and/or CTEs.
		 */
	}
}

/*
 * get_variable_numdistinct
 *	  Estimate the number of distinct values of a variable.
 *
 * vardata: results of examine_variable
 * *isdefault: set to TRUE if the result is a default rather than based on
 * anything meaningful.
 *
 * NB: be careful to produce a positive integral result, since callers may
 * compare the result to exact integer counts, or might divide by it.
 */
double
get_variable_numdistinct(VariableStatData *vardata, bool *isdefault)
{
	double		stadistinct;
	double		stanullfrac = 0.0;
	double		ntuples;

	*isdefault = false;

	/*
	 * Determine the stadistinct value to use.  There are cases where we can
	 * get an estimate even without a pg_statistic entry, or can get a better
	 * value than is in pg_statistic.  Grab stanullfrac too if we can find it
	 * (otherwise, assume no nulls, for lack of any better idea).
	 */
	if (HeapTupleIsValid(vardata->statsTuple))
	{
		/* Use the pg_statistic entry */
		Form_pg_statistic stats;

		stats = (Form_pg_statistic) GETSTRUCT(vardata->statsTuple);
		stadistinct = stats->stadistinct;
		stanullfrac = stats->stanullfrac;
	}
	else if (vardata->vartype == BOOLOID)
	{
		/*
		 * Special-case boolean columns: presumably, two distinct values.
		 *
		 * Are there any other datatypes we should wire in special estimates
		 * for?
		 */
		stadistinct = 2.0;
	}
	else
	{
		/*
		 * We don't keep statistics for system columns, but in some cases we
		 * can infer distinctness anyway.
		 */
		if (vardata->var && IsA(vardata->var, Var))
		{
			switch (((Var *) vardata->var)->varattno)
			{
				case ObjectIdAttributeNumber:
				case SelfItemPointerAttributeNumber:
					stadistinct = -1.0; /* unique (and all non null) */
					break;
				case TableOidAttributeNumber:
					stadistinct = 1.0;	/* only 1 value */
					break;
				default:
					stadistinct = 0.0;	/* means "unknown" */
					break;
			}
		}
		else
			stadistinct = 0.0;	/* means "unknown" */

		/*
		 * XXX consider using estimate_num_groups on expressions?
		 */
	}

	/*
	 * If there is a unique index or DISTINCT clause for the variable, assume
	 * it is unique no matter what pg_statistic says; the statistics could be
	 * out of date, or we might have found a partial unique index that proves
	 * the var is unique for this query.  However, we'd better still believe
	 * the null-fraction statistic.
	 */
	if (vardata->isunique)
		stadistinct = -1.0 * (1.0 - stanullfrac);

	/*
	 * If we had an absolute estimate, use that.
	 */
	if (stadistinct > 0.0)
		return clamp_row_est(stadistinct);

	/*
	 * Otherwise we need to get the relation size; punt if not available.
	 */
	if (vardata->rel == NULL)
	{
		*isdefault = true;
		return DEFAULT_NUM_DISTINCT;
	}
	ntuples = vardata->rel->tuples;
	if (ntuples <= 0.0)
	{
		*isdefault = true;
		return DEFAULT_NUM_DISTINCT;
	}

	/*
	 * If we had a relative estimate, use that.
	 */
	if (stadistinct < 0.0)
		return clamp_row_est(-stadistinct * ntuples);

	/*
	 * With no data, estimate ndistinct = ntuples if the table is small, else
	 * use default.  We use DEFAULT_NUM_DISTINCT as the cutoff for "small" so
	 * that the behavior isn't discontinuous.
	 */
	if (ntuples < DEFAULT_NUM_DISTINCT)
		return clamp_row_est(ntuples);

	*isdefault = true;
	return DEFAULT_NUM_DISTINCT;
}

/*
 * get_variable_range
 *		Estimate the minimum and maximum value of the specified variable.
 *		If successful, store values in *min and *max, and return TRUE.
 *		If no data available, return FALSE.
 *
 * sortop is the "<" comparison operator to use.  This should generally
 * be "<" not ">", as only the former is likely to be found in pg_statistic.
 */
static bool
get_variable_range(PlannerInfo *root, VariableStatData *vardata, Oid sortop,
				   Datum *min, Datum *max)
{
	Datum		tmin = 0;
	Datum		tmax = 0;
	bool		have_data = false;
	int16		typLen;
	bool		typByVal;
	Datum	   *values;
	int			nvalues;
	int			i;

	/*
	 * XXX It's very tempting to try to use the actual column min and max, if
	 * we can get them relatively-cheaply with an index probe.  However, since
	 * this function is called many times during join planning, that could
	 * have unpleasant effects on planning speed.  Need more investigation
	 * before enabling this.
	 */
#ifdef NOT_USED
	if (get_actual_variable_range(root, vardata, sortop, min, max))
		return true;
#endif

	if (!HeapTupleIsValid(vardata->statsTuple))
	{
		/* no stats available, so default result */
		return false;
	}

	get_typlenbyval(vardata->atttype, &typLen, &typByVal);

	/*
	 * If there is a histogram, grab the first and last values.
	 *
	 * If there is a histogram that is sorted with some other operator than
	 * the one we want, fail --- this suggests that there is data we can't
	 * use.
	 */
	if (get_attstatsslot(vardata->statsTuple,
						 vardata->atttype, vardata->atttypmod,
						 STATISTIC_KIND_HISTOGRAM, sortop,
						 NULL,
						 &values, &nvalues,
						 NULL, NULL))
	{
		if (nvalues > 0)
		{
			tmin = datumCopy(values[0], typByVal, typLen);
			tmax = datumCopy(values[nvalues - 1], typByVal, typLen);
			have_data = true;
		}
		free_attstatsslot(vardata->atttype, values, nvalues, NULL, 0);
	}
	else if (get_attstatsslot(vardata->statsTuple,
							  vardata->atttype, vardata->atttypmod,
							  STATISTIC_KIND_HISTOGRAM, InvalidOid,
							  NULL,
							  &values, &nvalues,
							  NULL, NULL))
	{
		free_attstatsslot(vardata->atttype, values, nvalues, NULL, 0);
		return false;
	}

	/*
	 * If we have most-common-values info, look for extreme MCVs.  This is
	 * needed even if we also have a histogram, since the histogram excludes
	 * the MCVs.  However, usually the MCVs will not be the extreme values, so
	 * avoid unnecessary data copying.
	 */
	if (get_attstatsslot(vardata->statsTuple,
						 vardata->atttype, vardata->atttypmod,
						 STATISTIC_KIND_MCV, InvalidOid,
						 NULL,
						 &values, &nvalues,
						 NULL, NULL))
	{
		bool		tmin_is_mcv = false;
		bool		tmax_is_mcv = false;
		FmgrInfo	opproc;

		fmgr_info(get_opcode(sortop), &opproc);

		for (i = 0; i < nvalues; i++)
		{
			if (!have_data)
			{
				tmin = tmax = values[i];
				tmin_is_mcv = tmax_is_mcv = have_data = true;
				continue;
			}
			if (DatumGetBool(FunctionCall2Coll(&opproc,
											   DEFAULT_COLLATION_OID,
											   values[i], tmin)))
			{
				tmin = values[i];
				tmin_is_mcv = true;
			}
			if (DatumGetBool(FunctionCall2Coll(&opproc,
											   DEFAULT_COLLATION_OID,
											   tmax, values[i])))
			{
				tmax = values[i];
				tmax_is_mcv = true;
			}
		}
		if (tmin_is_mcv)
			tmin = datumCopy(tmin, typByVal, typLen);
		if (tmax_is_mcv)
			tmax = datumCopy(tmax, typByVal, typLen);
		free_attstatsslot(vardata->atttype, values, nvalues, NULL, 0);
	}

	*min = tmin;
	*max = tmax;
	return have_data;
}


/*
 * get_actual_variable_range
 *		Attempt to identify the current *actual* minimum and/or maximum
 *		of the specified variable, by looking for a suitable btree index
 *		and fetching its low and/or high values.
 *		If successful, store values in *min and *max, and return TRUE.
 *		(Either pointer can be NULL if that endpoint isn't needed.)
 *		If no data available, return FALSE.
 *
 * sortop is the "<" comparison operator to use.
 */
static bool
get_actual_variable_range(PlannerInfo *root, VariableStatData *vardata,
						  Oid sortop,
						  Datum *min, Datum *max)
{
	bool		have_data = false;
	RelOptInfo *rel = vardata->rel;
	RangeTblEntry *rte;
	ListCell   *lc;

	/* No hope if no relation or it doesn't have indexes */
	if (rel == NULL || rel->indexlist == NIL)
		return false;
	/* If it has indexes it must be a plain relation */
	rte = root->simple_rte_array[rel->relid];
	Assert(rte->rtekind == RTE_RELATION);

	/* Search through the indexes to see if any match our problem */
	foreach(lc, rel->indexlist)
	{
		IndexOptInfo *index = (IndexOptInfo *) lfirst(lc);
		ScanDirection indexscandir;

		/* Ignore non-btree indexes */
		if (index->relam != BTREE_AM_OID)
			continue;

		/*
		 * Ignore partial indexes --- we only want stats that cover the entire
		 * relation.
		 */
		if (index->indpred != NIL)
			continue;

		/*
		 * The index list might include hypothetical indexes inserted by a
		 * get_relation_info hook --- don't try to access them.
		 */
		if (index->hypothetical)
			continue;

		/*
		 * The first index column must match the desired variable and sort
		 * operator --- but we can use a descending-order index.
		 */
		if (!match_index_to_operand(vardata->var, 0, index))
			continue;
		switch (get_op_opfamily_strategy(sortop, index->sortopfamily[0]))
		{
			case BTLessStrategyNumber:
				if (index->reverse_sort[0])
					indexscandir = BackwardScanDirection;
				else
					indexscandir = ForwardScanDirection;
				break;
			case BTGreaterStrategyNumber:
				if (index->reverse_sort[0])
					indexscandir = ForwardScanDirection;
				else
					indexscandir = BackwardScanDirection;
				break;
			default:
				/* index doesn't match the sortop */
				continue;
		}

		/*
		 * Found a suitable index to extract data from.  We'll need an EState
		 * and a bunch of other infrastructure.
		 */
		{
			EState	   *estate;
			ExprContext *econtext;
			MemoryContext tmpcontext;
			MemoryContext oldcontext;
			Relation	heapRel;
			Relation	indexRel;
			IndexInfo  *indexInfo;
			TupleTableSlot *slot;
			int16		typLen;
			bool		typByVal;
			ScanKeyData scankeys[1];
			IndexScanDesc index_scan;
			HeapTuple	tup;
			Datum		values[INDEX_MAX_KEYS];
			bool		isnull[INDEX_MAX_KEYS];
			SnapshotData SnapshotDirty;

			estate = CreateExecutorState();
			econtext = GetPerTupleExprContext(estate);
			/* Make sure any cruft is generated in the econtext's memory */
			tmpcontext = econtext->ecxt_per_tuple_memory;
			oldcontext = MemoryContextSwitchTo(tmpcontext);

			/*
			 * Open the table and index so we can read from them.  We should
			 * already have at least AccessShareLock on the table, but not
			 * necessarily on the index.
			 */
			heapRel = heap_open(rte->relid, NoLock);
			indexRel = index_open(index->indexoid, AccessShareLock);

			/* extract index key information from the index's pg_index info */
			indexInfo = BuildIndexInfo(indexRel);

			/* some other stuff */
			slot = MakeSingleTupleTableSlot(RelationGetDescr(heapRel));
			econtext->ecxt_scantuple = slot;
			get_typlenbyval(vardata->atttype, &typLen, &typByVal);
			InitDirtySnapshot(SnapshotDirty);

			/* set up an IS NOT NULL scan key so that we ignore nulls */
			ScanKeyEntryInitialize(&scankeys[0],
								   SK_ISNULL | SK_SEARCHNOTNULL,
								   1,	/* index col to scan */
								   InvalidStrategy,		/* no strategy */
								   InvalidOid,	/* no strategy subtype */
								   InvalidOid,	/* no collation */
								   InvalidOid,	/* no reg proc for this */
								   (Datum) 0);	/* constant */

			have_data = true;

			/* If min is requested ... */
			if (min)
			{
				/*
				 * In principle, we should scan the index with our current
				 * active snapshot, which is the best approximation we've got
				 * to what the query will see when executed.  But that won't
				 * be exact if a new snap is taken before running the query,
				 * and it can be very expensive if a lot of uncommitted rows
				 * exist at the end of the index (because we'll laboriously
				 * fetch each one and reject it).  What seems like a good
				 * compromise is to use SnapshotDirty.  That will accept
				 * uncommitted rows, and thus avoid fetching multiple heap
				 * tuples in this scenario.  On the other hand, it will reject
				 * known-dead rows, and thus not give a bogus answer when the
				 * extreme value has been deleted; that case motivates not
				 * using SnapshotAny here.
				 */
				index_scan = index_beginscan(heapRel, indexRel, &SnapshotDirty,
											 1, 0);
				index_rescan(index_scan, scankeys, 1, NULL, 0);

				/* Fetch first tuple in sortop's direction */
				if ((tup = index_getnext(index_scan,
										 indexscandir)) != NULL)
				{
					/* Extract the index column values from the heap tuple */
					ExecStoreTuple(tup, slot, InvalidBuffer, false);
					FormIndexDatum(indexInfo, slot, estate,
								   values, isnull);

					/* Shouldn't have got a null, but be careful */
					if (isnull[0])
						elog(ERROR, "found unexpected null value in index \"%s\"",
							 RelationGetRelationName(indexRel));

					/* Copy the index column value out to caller's context */
					MemoryContextSwitchTo(oldcontext);
					*min = datumCopy(values[0], typByVal, typLen);
					MemoryContextSwitchTo(tmpcontext);
				}
				else
					have_data = false;

				index_endscan(index_scan);
			}

			/* If max is requested, and we didn't find the index is empty */
			if (max && have_data)
			{
				index_scan = index_beginscan(heapRel, indexRel, &SnapshotDirty,
											 1, 0);
				index_rescan(index_scan, scankeys, 1, NULL, 0);

				/* Fetch first tuple in reverse direction */
				if ((tup = index_getnext(index_scan,
										 -indexscandir)) != NULL)
				{
					/* Extract the index column values from the heap tuple */
					ExecStoreTuple(tup, slot, InvalidBuffer, false);
					FormIndexDatum(indexInfo, slot, estate,
								   values, isnull);

					/* Shouldn't have got a null, but be careful */
					if (isnull[0])
						elog(ERROR, "found unexpected null value in index \"%s\"",
							 RelationGetRelationName(indexRel));

					/* Copy the index column value out to caller's context */
					MemoryContextSwitchTo(oldcontext);
					*max = datumCopy(values[0], typByVal, typLen);
					MemoryContextSwitchTo(tmpcontext);
				}
				else
					have_data = false;

				index_endscan(index_scan);
			}

			/* Clean everything up */
			ExecDropSingleTupleTableSlot(slot);

			index_close(indexRel, AccessShareLock);
			heap_close(heapRel, NoLock);

			MemoryContextSwitchTo(oldcontext);
			FreeExecutorState(estate);

			/* And we're done */
			break;
		}
	}

	return have_data;
}

/*
 * find_join_input_rel
 *		Look up the input relation for a join.
 *
 * We assume that the input relation's RelOptInfo must have been constructed
 * already.
 */
static RelOptInfo *
find_join_input_rel(PlannerInfo *root, Relids relids)
{
	RelOptInfo *rel = NULL;

	switch (bms_membership(relids))
	{
		case BMS_EMPTY_SET:
			/* should not happen */
			break;
		case BMS_SINGLETON:
			rel = find_base_rel(root, bms_singleton_member(relids));
			break;
		case BMS_MULTIPLE:
			rel = find_join_rel(root, relids);
			break;
	}

	if (rel == NULL)
		elog(ERROR, "could not find RelOptInfo for given relids");

	return rel;
}


/*-------------------------------------------------------------------------
 *
 * Pattern analysis functions
 *
 * These routines support analysis of LIKE and regular-expression patterns
 * by the planner/optimizer.  It's important that they agree with the
 * regular-expression code in backend/regex/ and the LIKE code in
 * backend/utils/adt/like.c.  Also, the computation of the fixed prefix
 * must be conservative: if we report a string longer than the true fixed
 * prefix, the query may produce actually wrong answers, rather than just
 * getting a bad selectivity estimate!
 *
 * Note that the prefix-analysis functions are called from
 * backend/optimizer/path/indxpath.c as well as from routines in this file.
 *
 *-------------------------------------------------------------------------
 */

/*
 * Check whether char is a letter (and, hence, subject to case-folding)
 *
 * In multibyte character sets, we can't use isalpha, and it does not seem
 * worth trying to convert to wchar_t to use iswalpha.  Instead, just assume
 * any multibyte char is potentially case-varying.
 */
static int
pattern_char_isalpha(char c, bool is_multibyte,
					 pg_locale_t locale, bool locale_is_c)
{
	if (locale_is_c)
		return (c >= 'A' && c <= 'Z') || (c >= 'a' && c <= 'z');
	else if (is_multibyte && IS_HIGHBIT_SET(c))
		return true;
#ifdef HAVE_LOCALE_T
	else if (locale)
		return isalpha_l((unsigned char) c, locale);
#endif
	else
		return isalpha((unsigned char) c);
}

/*
 * Extract the fixed prefix, if any, for a pattern.
 *
 * *prefix is set to a palloc'd prefix string (in the form of a Const node),
 *	or to NULL if no fixed prefix exists for the pattern.
 * If rest_selec is not NULL, *rest_selec is set to an estimate of the
 *	selectivity of the remainder of the pattern (without any fixed prefix).
 * The prefix Const has the same type (TEXT or BYTEA) as the input pattern.
 *
 * The return value distinguishes no fixed prefix, a partial prefix,
 * or an exact-match-only pattern.
 */

static Pattern_Prefix_Status
like_fixed_prefix(Const *patt_const, bool case_insensitive, Oid collation,
				  Const **prefix_const, Selectivity *rest_selec)
{
	char	   *match;
	char	   *patt;
	int			pattlen;
	Oid			typeid = patt_const->consttype;
	int			pos,
				match_pos;
	bool		is_multibyte = (pg_database_encoding_max_length() > 1);
	pg_locale_t locale = 0;
	bool		locale_is_c = false;

	/* the right-hand const is type text or bytea */
	Assert(typeid == BYTEAOID || typeid == TEXTOID);

	if (case_insensitive)
	{
		if (typeid == BYTEAOID)
			ereport(ERROR,
					(errcode(ERRCODE_FEATURE_NOT_SUPPORTED),
			errmsg("case insensitive matching not supported on type bytea")));

		/* If case-insensitive, we need locale info */
		if (lc_ctype_is_c(collation))
			locale_is_c = true;
		else if (collation != DEFAULT_COLLATION_OID)
		{
			if (!OidIsValid(collation))
			{
				/*
				 * This typically means that the parser could not resolve a
				 * conflict of implicit collations, so report it that way.
				 */
				ereport(ERROR,
						(errcode(ERRCODE_INDETERMINATE_COLLATION),
						 errmsg("could not determine which collation to use for ILIKE"),
						 errhint("Use the COLLATE clause to set the collation explicitly.")));
			}
			locale = pg_newlocale_from_collation(collation);
		}
	}

	if (typeid != BYTEAOID)
	{
		patt = TextDatumGetCString(patt_const->constvalue);
		pattlen = strlen(patt);
	}
	else
	{
		bytea	   *bstr = DatumGetByteaPP(patt_const->constvalue);

		pattlen = VARSIZE_ANY_EXHDR(bstr);
		patt = (char *) palloc(pattlen);
		memcpy(patt, VARDATA_ANY(bstr), pattlen);
		Assert((Pointer) bstr == DatumGetPointer(patt_const->constvalue));
	}

	match = palloc(pattlen + 1);
	match_pos = 0;
	for (pos = 0; pos < pattlen; pos++)
	{
		/* % and _ are wildcard characters in LIKE */
		if (patt[pos] == '%' ||
			patt[pos] == '_')
			break;

		/* Backslash escapes the next character */
		if (patt[pos] == '\\')
		{
			pos++;
			if (pos >= pattlen)
				break;
		}

		/* Stop if case-varying character (it's sort of a wildcard) */
		if (case_insensitive &&
		  pattern_char_isalpha(patt[pos], is_multibyte, locale, locale_is_c))
			break;

		match[match_pos++] = patt[pos];
	}

	match[match_pos] = '\0';

	if (typeid != BYTEAOID)
		*prefix_const = string_to_const(match, typeid);
	else
		*prefix_const = string_to_bytea_const(match, match_pos);

	if (rest_selec != NULL)
		*rest_selec = like_selectivity(&patt[pos], pattlen - pos,
									   case_insensitive);

	pfree(patt);
	pfree(match);

	/* in LIKE, an empty pattern is an exact match! */
	if (pos == pattlen)
		return Pattern_Prefix_Exact;	/* reached end of pattern, so exact */

	if (match_pos > 0)
		return Pattern_Prefix_Partial;

	return Pattern_Prefix_None;
}

static Pattern_Prefix_Status
regex_fixed_prefix(Const *patt_const, bool case_insensitive, Oid collation,
				   Const **prefix_const, Selectivity *rest_selec)
{
	Oid			typeid = patt_const->consttype;
	char	   *prefix;
	bool		exact;

	/*
	 * Should be unnecessary, there are no bytea regex operators defined. As
	 * such, it should be noted that the rest of this function has *not* been
	 * made safe for binary (possibly NULL containing) strings.
	 */
	if (typeid == BYTEAOID)
		ereport(ERROR,
				(errcode(ERRCODE_FEATURE_NOT_SUPPORTED),
		 errmsg("regular-expression matching not supported on type bytea")));

	/* Use the regexp machinery to extract the prefix, if any */
	prefix = regexp_fixed_prefix(DatumGetTextPP(patt_const->constvalue),
								 case_insensitive, collation,
								 &exact);

	if (prefix == NULL)
	{
		*prefix_const = NULL;

		if (rest_selec != NULL)
		{
			char	   *patt = TextDatumGetCString(patt_const->constvalue);

			*rest_selec = regex_selectivity(patt, strlen(patt),
											case_insensitive,
											0);
			pfree(patt);
		}

		return Pattern_Prefix_None;
	}

	*prefix_const = string_to_const(prefix, typeid);

	if (rest_selec != NULL)
	{
		if (exact)
		{
			/* Exact match, so there's no additional selectivity */
			*rest_selec = 1.0;
		}
		else
		{
			char	   *patt = TextDatumGetCString(patt_const->constvalue);

			*rest_selec = regex_selectivity(patt, strlen(patt),
											case_insensitive,
											strlen(prefix));
			pfree(patt);
		}
	}

	pfree(prefix);

	if (exact)
		return Pattern_Prefix_Exact;	/* pattern specifies exact match */
	else
		return Pattern_Prefix_Partial;
}

Pattern_Prefix_Status
pattern_fixed_prefix(Const *patt, Pattern_Type ptype, Oid collation,
					 Const **prefix, Selectivity *rest_selec)
{
	Pattern_Prefix_Status result;

	switch (ptype)
	{
		case Pattern_Type_Like:
			result = like_fixed_prefix(patt, false, collation,
									   prefix, rest_selec);
			break;
		case Pattern_Type_Like_IC:
			result = like_fixed_prefix(patt, true, collation,
									   prefix, rest_selec);
			break;
		case Pattern_Type_Regex:
			result = regex_fixed_prefix(patt, false, collation,
										prefix, rest_selec);
			break;
		case Pattern_Type_Regex_IC:
			result = regex_fixed_prefix(patt, true, collation,
										prefix, rest_selec);
			break;
		default:
			elog(ERROR, "unrecognized ptype: %d", (int) ptype);
			result = Pattern_Prefix_None;		/* keep compiler quiet */
			break;
	}
	return result;
}

/*
 * Estimate the selectivity of a fixed prefix for a pattern match.
 *
 * A fixed prefix "foo" is estimated as the selectivity of the expression
 * "variable >= 'foo' AND variable < 'fop'" (see also indxpath.c).
 *
 * The selectivity estimate is with respect to the portion of the column
 * population represented by the histogram --- the caller must fold this
 * together with info about MCVs and NULLs.
 *
 * We use the >= and < operators from the specified btree opfamily to do the
 * estimation.  The given variable and Const must be of the associated
 * datatype.
 *
 * XXX Note: we make use of the upper bound to estimate operator selectivity
 * even if the locale is such that we cannot rely on the upper-bound string.
 * The selectivity only needs to be approximately right anyway, so it seems
 * more useful to use the upper-bound code than not.
 */
static Selectivity
prefix_selectivity(PlannerInfo *root, VariableStatData *vardata,
				   Oid vartype, Oid opfamily, Const *prefixcon)
{
	Selectivity prefixsel;
	Oid			cmpopr;
	FmgrInfo	opproc;
	Const	   *greaterstrcon;
	Selectivity eq_sel;

	cmpopr = get_opfamily_member(opfamily, vartype, vartype,
								 BTGreaterEqualStrategyNumber);
	if (cmpopr == InvalidOid)
		elog(ERROR, "no >= operator for opfamily %u", opfamily);
	fmgr_info(get_opcode(cmpopr), &opproc);

	prefixsel = ineq_histogram_selectivity(root, vardata, &opproc, true,
										   prefixcon->constvalue,
										   prefixcon->consttype);

	if (prefixsel < 0.0)
	{
		/* No histogram is present ... return a suitable default estimate */
		return DEFAULT_MATCH_SEL;
	}

	/*-------
	 * If we can create a string larger than the prefix, say
	 *	"x < greaterstr".
	 *-------
	 */
	cmpopr = get_opfamily_member(opfamily, vartype, vartype,
								 BTLessStrategyNumber);
	if (cmpopr == InvalidOid)
		elog(ERROR, "no < operator for opfamily %u", opfamily);
	fmgr_info(get_opcode(cmpopr), &opproc);
	greaterstrcon = make_greater_string(prefixcon, &opproc,
										DEFAULT_COLLATION_OID);
	if (greaterstrcon)
	{
		Selectivity topsel;

		topsel = ineq_histogram_selectivity(root, vardata, &opproc, false,
											greaterstrcon->constvalue,
											greaterstrcon->consttype);

		/* ineq_histogram_selectivity worked before, it shouldn't fail now */
		Assert(topsel >= 0.0);

		/*
		 * Merge the two selectivities in the same way as for a range query
		 * (see clauselist_selectivity()).  Note that we don't need to worry
		 * about double-exclusion of nulls, since ineq_histogram_selectivity
		 * doesn't count those anyway.
		 */
		prefixsel = topsel + prefixsel - 1.0;
	}

	/*
	 * If the prefix is long then the two bounding values might be too close
	 * together for the histogram to distinguish them usefully, resulting in a
	 * zero estimate (plus or minus roundoff error). To avoid returning a
	 * ridiculously small estimate, compute the estimated selectivity for
	 * "variable = 'foo'", and clamp to that. (Obviously, the resultant
	 * estimate should be at least that.)
	 *
	 * We apply this even if we couldn't make a greater string.  That case
	 * suggests that the prefix is near the maximum possible, and thus
	 * probably off the end of the histogram, and thus we probably got a very
	 * small estimate from the >= condition; so we still need to clamp.
	 */
	cmpopr = get_opfamily_member(opfamily, vartype, vartype,
								 BTEqualStrategyNumber);
	if (cmpopr == InvalidOid)
		elog(ERROR, "no = operator for opfamily %u", opfamily);
	eq_sel = var_eq_const(vardata, cmpopr, prefixcon->constvalue,
						  false, true);

	prefixsel = Max(prefixsel, eq_sel);

	return prefixsel;
}


/*
 * Estimate the selectivity of a pattern of the specified type.
 * Note that any fixed prefix of the pattern will have been removed already,
 * so actually we may be looking at just a fragment of the pattern.
 *
 * For now, we use a very simplistic approach: fixed characters reduce the
 * selectivity a good deal, character ranges reduce it a little,
 * wildcards (such as % for LIKE or .* for regex) increase it.
 */

#define FIXED_CHAR_SEL	0.20	/* about 1/5 */
#define CHAR_RANGE_SEL	0.25
#define ANY_CHAR_SEL	0.9		/* not 1, since it won't match end-of-string */
#define FULL_WILDCARD_SEL 5.0
#define PARTIAL_WILDCARD_SEL 2.0

static Selectivity
like_selectivity(const char *patt, int pattlen, bool case_insensitive)
{
	Selectivity sel = 1.0;
	int			pos;

	/* Skip any leading wildcard; it's already factored into initial sel */
	for (pos = 0; pos < pattlen; pos++)
	{
		if (patt[pos] != '%' && patt[pos] != '_')
			break;
	}

	for (; pos < pattlen; pos++)
	{
		/* % and _ are wildcard characters in LIKE */
		if (patt[pos] == '%')
			sel *= FULL_WILDCARD_SEL;
		else if (patt[pos] == '_')
			sel *= ANY_CHAR_SEL;
		else if (patt[pos] == '\\')
		{
			/* Backslash quotes the next character */
			pos++;
			if (pos >= pattlen)
				break;
			sel *= FIXED_CHAR_SEL;
		}
		else
			sel *= FIXED_CHAR_SEL;
	}
	/* Could get sel > 1 if multiple wildcards */
	if (sel > 1.0)
		sel = 1.0;
	return sel;
}

static Selectivity
regex_selectivity_sub(const char *patt, int pattlen, bool case_insensitive)
{
	Selectivity sel = 1.0;
	int			paren_depth = 0;
	int			paren_pos = 0;	/* dummy init to keep compiler quiet */
	int			pos;

	for (pos = 0; pos < pattlen; pos++)
	{
		if (patt[pos] == '(')
		{
			if (paren_depth == 0)
				paren_pos = pos;	/* remember start of parenthesized item */
			paren_depth++;
		}
		else if (patt[pos] == ')' && paren_depth > 0)
		{
			paren_depth--;
			if (paren_depth == 0)
				sel *= regex_selectivity_sub(patt + (paren_pos + 1),
											 pos - (paren_pos + 1),
											 case_insensitive);
		}
		else if (patt[pos] == '|' && paren_depth == 0)
		{
			/*
			 * If unquoted | is present at paren level 0 in pattern, we have
			 * multiple alternatives; sum their probabilities.
			 */
			sel += regex_selectivity_sub(patt + (pos + 1),
										 pattlen - (pos + 1),
										 case_insensitive);
			break;				/* rest of pattern is now processed */
		}
		else if (patt[pos] == '[')
		{
			bool		negclass = false;

			if (patt[++pos] == '^')
			{
				negclass = true;
				pos++;
			}
			if (patt[pos] == ']')		/* ']' at start of class is not
										 * special */
				pos++;
			while (pos < pattlen && patt[pos] != ']')
				pos++;
			if (paren_depth == 0)
				sel *= (negclass ? (1.0 - CHAR_RANGE_SEL) : CHAR_RANGE_SEL);
		}
		else if (patt[pos] == '.')
		{
			if (paren_depth == 0)
				sel *= ANY_CHAR_SEL;
		}
		else if (patt[pos] == '*' ||
				 patt[pos] == '?' ||
				 patt[pos] == '+')
		{
			/* Ought to be smarter about quantifiers... */
			if (paren_depth == 0)
				sel *= PARTIAL_WILDCARD_SEL;
		}
		else if (patt[pos] == '{')
		{
			while (pos < pattlen && patt[pos] != '}')
				pos++;
			if (paren_depth == 0)
				sel *= PARTIAL_WILDCARD_SEL;
		}
		else if (patt[pos] == '\\')
		{
			/* backslash quotes the next character */
			pos++;
			if (pos >= pattlen)
				break;
			if (paren_depth == 0)
				sel *= FIXED_CHAR_SEL;
		}
		else
		{
			if (paren_depth == 0)
				sel *= FIXED_CHAR_SEL;
		}
	}
	/* Could get sel > 1 if multiple wildcards */
	if (sel > 1.0)
		sel = 1.0;
	return sel;
}

static Selectivity
regex_selectivity(const char *patt, int pattlen, bool case_insensitive,
				  int fixed_prefix_len)
{
	Selectivity sel;

	/* If patt doesn't end with $, consider it to have a trailing wildcard */
	if (pattlen > 0 && patt[pattlen - 1] == '$' &&
		(pattlen == 1 || patt[pattlen - 2] != '\\'))
	{
		/* has trailing $ */
		sel = regex_selectivity_sub(patt, pattlen - 1, case_insensitive);
	}
	else
	{
		/* no trailing $ */
		sel = regex_selectivity_sub(patt, pattlen, case_insensitive);
		sel *= FULL_WILDCARD_SEL;
	}

	/* If there's a fixed prefix, discount its selectivity */
	if (fixed_prefix_len > 0)
		sel /= pow(FIXED_CHAR_SEL, fixed_prefix_len);

	/* Make sure result stays in range */
	CLAMP_PROBABILITY(sel);
	return sel;
}


/*
 * For bytea, the increment function need only increment the current byte
 * (there are no multibyte characters to worry about).
 */
static bool
byte_increment(unsigned char *ptr, int len)
{
	if (*ptr >= 255)
		return false;
	(*ptr)++;
	return true;
}

/*
 * Try to generate a string greater than the given string or any
 * string it is a prefix of.  If successful, return a palloc'd string
 * in the form of a Const node; else return NULL.
 *
 * The caller must provide the appropriate "less than" comparison function
 * for testing the strings, along with the collation to use.
 *
 * The key requirement here is that given a prefix string, say "foo",
 * we must be able to generate another string "fop" that is greater than
 * all strings "foobar" starting with "foo".  We can test that we have
 * generated a string greater than the prefix string, but in non-C collations
 * that is not a bulletproof guarantee that an extension of the string might
 * not sort after it; an example is that "foo " is less than "foo!", but it
 * is not clear that a "dictionary" sort ordering will consider "foo!" less
 * than "foo bar".  CAUTION: Therefore, this function should be used only for
 * estimation purposes when working in a non-C collation.
 *
 * To try to catch most cases where an extended string might otherwise sort
 * before the result value, we determine which of the strings "Z", "z", "y",
 * and "9" is seen as largest by the collation, and append that to the given
 * prefix before trying to find a string that compares as larger.
 *
 * To search for a greater string, we repeatedly "increment" the rightmost
 * character, using an encoding-specific character incrementer function.
 * When it's no longer possible to increment the last character, we truncate
 * off that character and start incrementing the next-to-rightmost.
 * For example, if "z" were the last character in the sort order, then we
 * could produce "foo" as a string greater than "fonz".
 *
 * This could be rather slow in the worst case, but in most cases we
 * won't have to try more than one or two strings before succeeding.
 *
 * Note that it's important for the character incrementer not to be too anal
 * about producing every possible character code, since in some cases the only
 * way to get a larger string is to increment a previous character position.
 * So we don't want to spend too much time trying every possible character
 * code at the last position.  A good rule of thumb is to be sure that we
 * don't try more than 256*K values for a K-byte character (and definitely
 * not 256^K, which is what an exhaustive search would approach).
 */
Const *
make_greater_string(const Const *str_const, FmgrInfo *ltproc, Oid collation)
{
	Oid			datatype = str_const->consttype;
	char	   *workstr;
	int			len;
	Datum		cmpstr;
	text	   *cmptxt = NULL;
	mbcharacter_incrementer charinc;

	/*
	 * Get a modifiable copy of the prefix string in C-string format, and set
	 * up the string we will compare to as a Datum.  In C locale this can just
	 * be the given prefix string, otherwise we need to add a suffix.  Types
	 * NAME and BYTEA sort bytewise so they don't need a suffix either.
	 */
	if (datatype == NAMEOID)
	{
		workstr = DatumGetCString(DirectFunctionCall1(nameout,
													  str_const->constvalue));
		len = strlen(workstr);
		cmpstr = str_const->constvalue;
	}
	else if (datatype == BYTEAOID)
	{
		bytea	   *bstr = DatumGetByteaPP(str_const->constvalue);

		len = VARSIZE_ANY_EXHDR(bstr);
		workstr = (char *) palloc(len);
		memcpy(workstr, VARDATA_ANY(bstr), len);
		Assert((Pointer) bstr == DatumGetPointer(str_const->constvalue));
		cmpstr = str_const->constvalue;
	}
	else
	{
		workstr = TextDatumGetCString(str_const->constvalue);
		len = strlen(workstr);
		if (lc_collate_is_c(collation) || len == 0)
			cmpstr = str_const->constvalue;
		else
		{
			/* If first time through, determine the suffix to use */
			static char suffixchar = 0;
			static Oid	suffixcollation = 0;

			if (!suffixchar || suffixcollation != collation)
			{
				char	   *best;

				best = "Z";
				if (varstr_cmp(best, 1, "z", 1, collation) < 0)
					best = "z";
				if (varstr_cmp(best, 1, "y", 1, collation) < 0)
					best = "y";
				if (varstr_cmp(best, 1, "9", 1, collation) < 0)
					best = "9";
				suffixchar = *best;
				suffixcollation = collation;
			}

			/* And build the string to compare to */
			cmptxt = (text *) palloc(VARHDRSZ + len + 1);
			SET_VARSIZE(cmptxt, VARHDRSZ + len + 1);
			memcpy(VARDATA(cmptxt), workstr, len);
			*(VARDATA(cmptxt) + len) = suffixchar;
			cmpstr = PointerGetDatum(cmptxt);
		}
	}

	/* Select appropriate character-incrementer function */
	if (datatype == BYTEAOID)
		charinc = byte_increment;
	else
		charinc = pg_database_encoding_character_incrementer();

	/* And search ... */
	while (len > 0)
	{
		int			charlen;
		unsigned char *lastchar;

		/* Identify the last character --- for bytea, just the last byte */
		if (datatype == BYTEAOID)
			charlen = 1;
		else
			charlen = len - pg_mbcliplen(workstr, len, len - 1);
		lastchar = (unsigned char *) (workstr + len - charlen);

		/*
		 * Try to generate a larger string by incrementing the last character
		 * (for BYTEA, we treat each byte as a character).
		 *
		 * Note: the incrementer function is expected to return true if it's
		 * generated a valid-per-the-encoding new character, otherwise false.
		 * The contents of the character on false return are unspecified.
		 */
		while (charinc(lastchar, charlen))
		{
			Const	   *workstr_const;

			if (datatype == BYTEAOID)
				workstr_const = string_to_bytea_const(workstr, len);
			else
				workstr_const = string_to_const(workstr, datatype);

			if (DatumGetBool(FunctionCall2Coll(ltproc,
											   collation,
											   cmpstr,
											   workstr_const->constvalue)))
			{
				/* Successfully made a string larger than cmpstr */
				if (cmptxt)
					pfree(cmptxt);
				pfree(workstr);
				return workstr_const;
			}

			/* No good, release unusable value and try again */
			pfree(DatumGetPointer(workstr_const->constvalue));
			pfree(workstr_const);
		}

		/*
		 * No luck here, so truncate off the last character and try to
		 * increment the next one.
		 */
		len -= charlen;
		workstr[len] = '\0';
	}

	/* Failed... */
	if (cmptxt)
		pfree(cmptxt);
	pfree(workstr);

	return NULL;
}

/*
 * Generate a Datum of the appropriate type from a C string.
 * Note that all of the supported types are pass-by-ref, so the
 * returned value should be pfree'd if no longer needed.
 */
static Datum
string_to_datum(const char *str, Oid datatype)
{
	Assert(str != NULL);

	/*
	 * We cheat a little by assuming that CStringGetTextDatum() will do for
	 * bpchar and varchar constants too...
	 */
	if (datatype == NAMEOID)
		return DirectFunctionCall1(namein, CStringGetDatum(str));
	else if (datatype == BYTEAOID)
		return DirectFunctionCall1(byteain, CStringGetDatum(str));
	else
		return CStringGetTextDatum(str);
}

/*
 * Generate a Const node of the appropriate type from a C string.
 */
static Const *
string_to_const(const char *str, Oid datatype)
{
	Datum		conval = string_to_datum(str, datatype);
	Oid			collation;
	int			constlen;

	/*
	 * We only need to support a few datatypes here, so hard-wire properties
	 * instead of incurring the expense of catalog lookups.
	 */
	switch (datatype)
	{
		case TEXTOID:
		case VARCHAROID:
		case BPCHAROID:
			collation = DEFAULT_COLLATION_OID;
			constlen = -1;
			break;

		case NAMEOID:
			collation = InvalidOid;
			constlen = NAMEDATALEN;
			break;

		case BYTEAOID:
			collation = InvalidOid;
			constlen = -1;
			break;

		default:
			elog(ERROR, "unexpected datatype in string_to_const: %u",
				 datatype);
			return NULL;
	}

	return makeConst(datatype, -1, collation, constlen,
					 conval, false, false);
}

/*
 * Generate a Const node of bytea type from a binary C string and a length.
 */
static Const *
string_to_bytea_const(const char *str, size_t str_len)
{
	bytea	   *bstr = palloc(VARHDRSZ + str_len);
	Datum		conval;

	memcpy(VARDATA(bstr), str, str_len);
	SET_VARSIZE(bstr, VARHDRSZ + str_len);
	conval = PointerGetDatum(bstr);

	return makeConst(BYTEAOID, -1, InvalidOid, -1, conval, false, false);
}

/*-------------------------------------------------------------------------
 *
 * Index cost estimation functions
 *
 *-------------------------------------------------------------------------
 */

List *
deconstruct_indexquals(IndexPath *path)
{
	List	   *result = NIL;
	IndexOptInfo *index = path->indexinfo;
	ListCell   *lcc,
			   *lci;

	forboth(lcc, path->indexquals, lci, path->indexqualcols)
	{
		RestrictInfo *rinfo = castNode(RestrictInfo, lfirst(lcc));
		int			indexcol = lfirst_int(lci);
		Expr	   *clause;
		Node	   *leftop,
				   *rightop;
		IndexQualInfo *qinfo;

		clause = rinfo->clause;

		qinfo = (IndexQualInfo *) palloc(sizeof(IndexQualInfo));
		qinfo->rinfo = rinfo;
		qinfo->indexcol = indexcol;

		if (IsA(clause, OpExpr))
		{
			qinfo->clause_op = ((OpExpr *) clause)->opno;
			leftop = get_leftop(clause);
			rightop = get_rightop(clause);
			if (match_index_to_operand(leftop, indexcol, index))
			{
				qinfo->varonleft = true;
				qinfo->other_operand = rightop;
			}
			else
			{
				Assert(match_index_to_operand(rightop, indexcol, index));
				qinfo->varonleft = false;
				qinfo->other_operand = leftop;
			}
		}
		else if (IsA(clause, RowCompareExpr))
		{
			RowCompareExpr *rc = (RowCompareExpr *) clause;

			qinfo->clause_op = linitial_oid(rc->opnos);
			/* Examine only first columns to determine left/right sides */
			if (match_index_to_operand((Node *) linitial(rc->largs),
									   indexcol, index))
			{
				qinfo->varonleft = true;
				qinfo->other_operand = (Node *) rc->rargs;
			}
			else
			{
				Assert(match_index_to_operand((Node *) linitial(rc->rargs),
											  indexcol, index));
				qinfo->varonleft = false;
				qinfo->other_operand = (Node *) rc->largs;
			}
		}
		else if (IsA(clause, ScalarArrayOpExpr))
		{
			ScalarArrayOpExpr *saop = (ScalarArrayOpExpr *) clause;

			qinfo->clause_op = saop->opno;
			/* index column is always on the left in this case */
			Assert(match_index_to_operand((Node *) linitial(saop->args),
										  indexcol, index));
			qinfo->varonleft = true;
			qinfo->other_operand = (Node *) lsecond(saop->args);
		}
		else if (IsA(clause, NullTest))
		{
			qinfo->clause_op = InvalidOid;
			Assert(match_index_to_operand((Node *) ((NullTest *) clause)->arg,
										  indexcol, index));
			qinfo->varonleft = true;
			qinfo->other_operand = NULL;
		}
		else
		{
			elog(ERROR, "unsupported indexqual type: %d",
				 (int) nodeTag(clause));
		}

		result = lappend(result, qinfo);
	}
	return result;
}

/*
 * Simple function to compute the total eval cost of the "other operands"
 * in an IndexQualInfo list.  Since we know these will be evaluated just
 * once per scan, there's no need to distinguish startup from per-row cost.
 */
static Cost
other_operands_eval_cost(PlannerInfo *root, List *qinfos)
{
	Cost		qual_arg_cost = 0;
	ListCell   *lc;

	foreach(lc, qinfos)
	{
		IndexQualInfo *qinfo = (IndexQualInfo *) lfirst(lc);
		QualCost	index_qual_cost;

		cost_qual_eval_node(&index_qual_cost, qinfo->other_operand, root);
		qual_arg_cost += index_qual_cost.startup + index_qual_cost.per_tuple;
	}
	return qual_arg_cost;
}

/*
 * Get other-operand eval cost for an index orderby list.
 *
 * Index orderby expressions aren't represented as RestrictInfos (since they
 * aren't boolean, usually).  So we can't apply deconstruct_indexquals to
 * them.  However, they are much simpler to deal with since they are always
 * OpExprs and the index column is always on the left.
 */
static Cost
orderby_operands_eval_cost(PlannerInfo *root, IndexPath *path)
{
	Cost		qual_arg_cost = 0;
	ListCell   *lc;

	foreach(lc, path->indexorderbys)
	{
		Expr	   *clause = (Expr *) lfirst(lc);
		Node	   *other_operand;
		QualCost	index_qual_cost;

		if (IsA(clause, OpExpr))
		{
			other_operand = get_rightop(clause);
		}
		else
		{
			elog(ERROR, "unsupported indexorderby type: %d",
				 (int) nodeTag(clause));
			other_operand = NULL;		/* keep compiler quiet */
		}

		cost_qual_eval_node(&index_qual_cost, other_operand, root);
		qual_arg_cost += index_qual_cost.startup + index_qual_cost.per_tuple;
	}
	return qual_arg_cost;
}

void
genericcostestimate(PlannerInfo *root,
					IndexPath *path,
					double loop_count,
					List *qinfos,
					GenericCosts *costs)
{
	IndexOptInfo *index = path->indexinfo;
	List	   *indexQuals = path->indexquals;
	List	   *indexOrderBys = path->indexorderbys;
	Cost		indexStartupCost;
	Cost		indexTotalCost;
	Selectivity indexSelectivity;
	double		indexCorrelation;
	double		numIndexPages;
	double		numIndexTuples;
	double		spc_random_page_cost;
	double		num_sa_scans;
	double		num_outer_scans;
	double		num_scans;
	double		qual_op_cost;
	double		qual_arg_cost;
	List	   *selectivityQuals;
	ListCell   *l;

	/*
	 * If the index is partial, AND the index predicate with the explicitly
	 * given indexquals to produce a more accurate idea of the index
	 * selectivity.
	 */
	selectivityQuals = add_predicate_to_quals(index, indexQuals);

	/*
	 * Check for ScalarArrayOpExpr index quals, and estimate the number of
	 * index scans that will be performed.
	 */
	num_sa_scans = 1;
	foreach(l, indexQuals)
	{
		RestrictInfo *rinfo = (RestrictInfo *) lfirst(l);

		if (IsA(rinfo->clause, ScalarArrayOpExpr))
		{
			ScalarArrayOpExpr *saop = (ScalarArrayOpExpr *) rinfo->clause;
			int			alength = estimate_array_length(lsecond(saop->args));

			if (alength > 1)
				num_sa_scans *= alength;
		}
	}

	/* Estimate the fraction of main-table tuples that will be visited */
	indexSelectivity = clauselist_selectivity(root, selectivityQuals,
											  index->rel->relid,
											  JOIN_INNER,
											  NULL);

	/*
	 * If caller didn't give us an estimate, estimate the number of index
	 * tuples that will be visited.  We do it in this rather peculiar-looking
	 * way in order to get the right answer for partial indexes.
	 */
	numIndexTuples = costs->numIndexTuples;
	if (numIndexTuples <= 0.0)
	{
		numIndexTuples = indexSelectivity * index->rel->tuples;

		/*
		 * The above calculation counts all the tuples visited across all
		 * scans induced by ScalarArrayOpExpr nodes.  We want to consider the
		 * average per-indexscan number, so adjust.  This is a handy place to
		 * round to integer, too.  (If caller supplied tuple estimate, it's
		 * responsible for handling these considerations.)
		 */
		numIndexTuples = rint(numIndexTuples / num_sa_scans);
	}

	/*
	 * We can bound the number of tuples by the index size in any case. Also,
	 * always estimate at least one tuple is touched, even when
	 * indexSelectivity estimate is tiny.
	 */
	if (numIndexTuples > index->tuples)
		numIndexTuples = index->tuples;
	if (numIndexTuples < 1.0)
		numIndexTuples = 1.0;

	/*
	 * Estimate the number of index pages that will be retrieved.
	 *
	 * We use the simplistic method of taking a pro-rata fraction of the total
	 * number of index pages.  In effect, this counts only leaf pages and not
	 * any overhead such as index metapage or upper tree levels.
	 *
	 * In practice access to upper index levels is often nearly free because
	 * those tend to stay in cache under load; moreover, the cost involved is
	 * highly dependent on index type.  We therefore ignore such costs here
	 * and leave it to the caller to add a suitable charge if needed.
	 */
	if (index->pages > 1 && index->tuples > 1)
		numIndexPages = ceil(numIndexTuples * index->pages / index->tuples);
	else
		numIndexPages = 1.0;

	/* fetch estimated page cost for tablespace containing index */
	get_tablespace_page_costs(index->reltablespace,
							  &spc_random_page_cost,
							  NULL);

	/*
	 * Now compute the disk access costs.
	 *
	 * The above calculations are all per-index-scan.  However, if we are in a
	 * nestloop inner scan, we can expect the scan to be repeated (with
	 * different search keys) for each row of the outer relation.  Likewise,
	 * ScalarArrayOpExpr quals result in multiple index scans.  This creates
	 * the potential for cache effects to reduce the number of disk page
	 * fetches needed.  We want to estimate the average per-scan I/O cost in
	 * the presence of caching.
	 *
	 * We use the Mackert-Lohman formula (see costsize.c for details) to
	 * estimate the total number of page fetches that occur.  While this
	 * wasn't what it was designed for, it seems a reasonable model anyway.
	 * Note that we are counting pages not tuples anymore, so we take N = T =
	 * index size, as if there were one "tuple" per page.
	 */
	num_outer_scans = loop_count;
	num_scans = num_sa_scans * num_outer_scans;

	if (num_scans > 1)
	{
		double		pages_fetched;

		/* total page fetches ignoring cache effects */
		pages_fetched = numIndexPages * num_scans;

		/* use Mackert and Lohman formula to adjust for cache effects */
		pages_fetched = index_pages_fetched(pages_fetched,
											index->pages,
											(double) index->pages,
											root);

		/*
		 * Now compute the total disk access cost, and then report a pro-rated
		 * share for each outer scan.  (Don't pro-rate for ScalarArrayOpExpr,
		 * since that's internal to the indexscan.)
		 */
		indexTotalCost = (pages_fetched * spc_random_page_cost)
			/ num_outer_scans;
	}
	else
	{
		/*
		 * For a single index scan, we just charge spc_random_page_cost per
		 * page touched.
		 */
		indexTotalCost = numIndexPages * spc_random_page_cost;
	}

	/*
	 * CPU cost: any complex expressions in the indexquals will need to be
	 * evaluated once at the start of the scan to reduce them to runtime keys
	 * to pass to the index AM (see nodeIndexscan.c).  We model the per-tuple
	 * CPU costs as cpu_index_tuple_cost plus one cpu_operator_cost per
	 * indexqual operator.  Because we have numIndexTuples as a per-scan
	 * number, we have to multiply by num_sa_scans to get the correct result
	 * for ScalarArrayOpExpr cases.  Similarly add in costs for any index
	 * ORDER BY expressions.
	 *
	 * Note: this neglects the possible costs of rechecking lossy operators.
	 * Detecting that that might be needed seems more expensive than it's
	 * worth, though, considering all the other inaccuracies here ...
	 */
	qual_arg_cost = other_operands_eval_cost(root, qinfos) +
		orderby_operands_eval_cost(root, path);
	qual_op_cost = cpu_operator_cost *
		(list_length(indexQuals) + list_length(indexOrderBys));

	indexStartupCost = qual_arg_cost;
	indexTotalCost += qual_arg_cost;
	indexTotalCost += numIndexTuples * num_sa_scans * (cpu_index_tuple_cost + qual_op_cost);

	/*
	 * Generic assumption about index correlation: there isn't any.
	 */
	indexCorrelation = 0.0;

	/*
	 * Return everything to caller.
	 */
	costs->indexStartupCost = indexStartupCost;
	costs->indexTotalCost = indexTotalCost;
	costs->indexSelectivity = indexSelectivity;
	costs->indexCorrelation = indexCorrelation;
	costs->numIndexPages = numIndexPages;
	costs->numIndexTuples = numIndexTuples;
	costs->spc_random_page_cost = spc_random_page_cost;
	costs->num_sa_scans = num_sa_scans;
}

/*
 * If the index is partial, add its predicate to the given qual list.
 *
 * ANDing the index predicate with the explicitly given indexquals produces
 * a more accurate idea of the index's selectivity.  However, we need to be
 * careful not to insert redundant clauses, because clauselist_selectivity()
 * is easily fooled into computing a too-low selectivity estimate.  Our
 * approach is to add only the predicate clause(s) that cannot be proven to
 * be implied by the given indexquals.  This successfully handles cases such
 * as a qual "x = 42" used with a partial index "WHERE x >= 40 AND x < 50".
 * There are many other cases where we won't detect redundancy, leading to a
 * too-low selectivity estimate, which will bias the system in favor of using
 * partial indexes where possible.  That is not necessarily bad though.
 *
 * Note that indexQuals contains RestrictInfo nodes while the indpred
 * does not, so the output list will be mixed.  This is OK for both
 * predicate_implied_by() and clauselist_selectivity(), but might be
 * problematic if the result were passed to other things.
 */
static List *
add_predicate_to_quals(IndexOptInfo *index, List *indexQuals)
{
	List	   *predExtraQuals = NIL;
	ListCell   *lc;

	if (index->indpred == NIL)
		return indexQuals;

	foreach(lc, index->indpred)
	{
		Node	   *predQual = (Node *) lfirst(lc);
		List	   *oneQual = list_make1(predQual);

		if (!predicate_implied_by(oneQual, indexQuals))
			predExtraQuals = list_concat(predExtraQuals, oneQual);
	}
	/* list_concat avoids modifying the passed-in indexQuals list */
	return list_concat(predExtraQuals, indexQuals);
}


void
btcostestimate(PlannerInfo *root, IndexPath *path, double loop_count,
			   Cost *indexStartupCost, Cost *indexTotalCost,
			   Selectivity *indexSelectivity, double *indexCorrelation,
			   double *indexPages)
{
	IndexOptInfo *index = path->indexinfo;
	List	   *qinfos;
	GenericCosts costs;
	Oid			relid;
	AttrNumber	colnum;
	VariableStatData vardata;
	double		numIndexTuples;
	Cost		descentCost;
	List	   *indexBoundQuals;
	int			indexcol;
	bool		eqQualHere;
	bool		found_saop;
	bool		found_is_null_op;
	double		num_sa_scans;
	ListCell   *lc;

	/* Do preliminary analysis of indexquals */
	qinfos = deconstruct_indexquals(path);

	/*
	 * For a btree scan, only leading '=' quals plus inequality quals for the
	 * immediately next attribute contribute to index selectivity (these are
	 * the "boundary quals" that determine the starting and stopping points of
	 * the index scan).  Additional quals can suppress visits to the heap, so
	 * it's OK to count them in indexSelectivity, but they should not count
	 * for estimating numIndexTuples.  So we must examine the given indexquals
	 * to find out which ones count as boundary quals.  We rely on the
	 * knowledge that they are given in index column order.
	 *
	 * For a RowCompareExpr, we consider only the first column, just as
	 * rowcomparesel() does.
	 *
	 * If there's a ScalarArrayOpExpr in the quals, we'll actually perform N
	 * index scans not one, but the ScalarArrayOpExpr's operator can be
	 * considered to act the same as it normally does.
	 */
	indexBoundQuals = NIL;
	indexcol = 0;
	eqQualHere = false;
	found_saop = false;
	found_is_null_op = false;
	num_sa_scans = 1;
	foreach(lc, qinfos)
	{
		IndexQualInfo *qinfo = (IndexQualInfo *) lfirst(lc);
		RestrictInfo *rinfo = qinfo->rinfo;
		Expr	   *clause = rinfo->clause;
		Oid			clause_op;
		int			op_strategy;

		if (indexcol != qinfo->indexcol)
		{
			/* Beginning of a new column's quals */
			if (!eqQualHere)
				break;			/* done if no '=' qual for indexcol */
			eqQualHere = false;
			indexcol++;
			if (indexcol != qinfo->indexcol)
				break;			/* no quals at all for indexcol */
		}

		if (IsA(clause, ScalarArrayOpExpr))
		{
			int			alength = estimate_array_length(qinfo->other_operand);

			found_saop = true;
			/* count up number of SA scans induced by indexBoundQuals only */
			if (alength > 1)
				num_sa_scans *= alength;
		}
		else if (IsA(clause, NullTest))
		{
			NullTest   *nt = (NullTest *) clause;

			if (nt->nulltesttype == IS_NULL)
			{
				found_is_null_op = true;
				/* IS NULL is like = for selectivity determination purposes */
				eqQualHere = true;
			}
		}

		/*
		 * We would need to commute the clause_op if not varonleft, except
		 * that we only care if it's equality or not, so that refinement is
		 * unnecessary.
		 */
		clause_op = qinfo->clause_op;

		/* check for equality operator */
		if (OidIsValid(clause_op))
		{
			op_strategy = get_op_opfamily_strategy(clause_op,
												   index->opfamily[indexcol]);
			Assert(op_strategy != 0);	/* not a member of opfamily?? */
			if (op_strategy == BTEqualStrategyNumber)
				eqQualHere = true;
		}

		indexBoundQuals = lappend(indexBoundQuals, rinfo);
	}

	/*
	 * If index is unique and we found an '=' clause for each column, we can
	 * just assume numIndexTuples = 1 and skip the expensive
	 * clauselist_selectivity calculations.  However, a ScalarArrayOp or
	 * NullTest invalidates that theory, even though it sets eqQualHere.
	 */
	if (index->unique &&
		indexcol == index->ncolumns - 1 &&
		eqQualHere &&
		!found_saop &&
		!found_is_null_op)
		numIndexTuples = 1.0;
	else
	{
		List	   *selectivityQuals;
		Selectivity btreeSelectivity;

		/*
		 * If the index is partial, AND the index predicate with the
		 * index-bound quals to produce a more accurate idea of the number of
		 * rows covered by the bound conditions.
		 */
		selectivityQuals = add_predicate_to_quals(index, indexBoundQuals);

		btreeSelectivity = clauselist_selectivity(root, selectivityQuals,
												  index->rel->relid,
												  JOIN_INNER,
												  NULL);
		numIndexTuples = btreeSelectivity * index->rel->tuples;

		/*
		 * As in genericcostestimate(), we have to adjust for any
		 * ScalarArrayOpExpr quals included in indexBoundQuals, and then round
		 * to integer.
		 */
		numIndexTuples = rint(numIndexTuples / num_sa_scans);
	}

	/*
	 * Now do generic index cost estimation.
	 */
	MemSet(&costs, 0, sizeof(costs));
	costs.numIndexTuples = numIndexTuples;

	genericcostestimate(root, path, loop_count, qinfos, &costs);

	/*
	 * Add a CPU-cost component to represent the costs of initial btree
	 * descent.  We don't charge any I/O cost for touching upper btree levels,
	 * since they tend to stay in cache, but we still have to do about log2(N)
	 * comparisons to descend a btree of N leaf tuples.  We charge one
	 * cpu_operator_cost per comparison.
	 *
	 * If there are ScalarArrayOpExprs, charge this once per SA scan.  The
	 * ones after the first one are not startup cost so far as the overall
	 * plan is concerned, so add them only to "total" cost.
	 */
	if (index->tuples > 1)		/* avoid computing log(0) */
	{
		descentCost = ceil(log(index->tuples) / log(2.0)) * cpu_operator_cost;
		costs.indexStartupCost += descentCost;
		costs.indexTotalCost += costs.num_sa_scans * descentCost;
	}

	/*
	 * Even though we're not charging I/O cost for touching upper btree pages,
	 * it's still reasonable to charge some CPU cost per page descended
	 * through.  Moreover, if we had no such charge at all, bloated indexes
	 * would appear to have the same search cost as unbloated ones, at least
	 * in cases where only a single leaf page is expected to be visited.  This
	 * cost is somewhat arbitrarily set at 50x cpu_operator_cost per page
	 * touched.  The number of such pages is btree tree height plus one (ie,
	 * we charge for the leaf page too).  As above, charge once per SA scan.
	 */
	descentCost = (index->tree_height + 1) * 50.0 * cpu_operator_cost;
	costs.indexStartupCost += descentCost;
	costs.indexTotalCost += costs.num_sa_scans * descentCost;

	/*
	 * If we can get an estimate of the first column's ordering correlation C
	 * from pg_statistic, estimate the index correlation as C for a
	 * single-column index, or C * 0.75 for multiple columns. (The idea here
	 * is that multiple columns dilute the importance of the first column's
	 * ordering, but don't negate it entirely.  Before 8.0 we divided the
	 * correlation by the number of columns, but that seems too strong.)
	 */
	MemSet(&vardata, 0, sizeof(vardata));

	if (index->indexkeys[0] != 0)
	{
		/* Simple variable --- look to stats for the underlying table */
		RangeTblEntry *rte = planner_rt_fetch(index->rel->relid, root);

		Assert(rte->rtekind == RTE_RELATION);
		relid = rte->relid;
		Assert(relid != InvalidOid);
		colnum = index->indexkeys[0];

		if (get_relation_stats_hook &&
			(*get_relation_stats_hook) (root, rte, colnum, &vardata))
		{
			/*
			 * The hook took control of acquiring a stats tuple.  If it did
			 * supply a tuple, it'd better have supplied a freefunc.
			 */
			if (HeapTupleIsValid(vardata.statsTuple) &&
				!vardata.freefunc)
				elog(ERROR, "no function provided to release variable stats with");
		}
		else
		{
			vardata.statsTuple = SearchSysCache3(STATRELATTINH,
												 ObjectIdGetDatum(relid),
												 Int16GetDatum(colnum),
												 BoolGetDatum(rte->inh));
			vardata.freefunc = ReleaseSysCache;
		}
	}
	else
	{
		/* Expression --- maybe there are stats for the index itself */
		relid = index->indexoid;
		colnum = 1;

		if (get_index_stats_hook &&
			(*get_index_stats_hook) (root, relid, colnum, &vardata))
		{
			/*
			 * The hook took control of acquiring a stats tuple.  If it did
			 * supply a tuple, it'd better have supplied a freefunc.
			 */
			if (HeapTupleIsValid(vardata.statsTuple) &&
				!vardata.freefunc)
				elog(ERROR, "no function provided to release variable stats with");
		}
		else
		{
			vardata.statsTuple = SearchSysCache3(STATRELATTINH,
												 ObjectIdGetDatum(relid),
												 Int16GetDatum(colnum),
												 BoolGetDatum(false));
			vardata.freefunc = ReleaseSysCache;
		}
	}

	if (HeapTupleIsValid(vardata.statsTuple))
	{
		Oid			sortop;
		float4	   *numbers;
		int			nnumbers;

		sortop = get_opfamily_member(index->opfamily[0],
									 index->opcintype[0],
									 index->opcintype[0],
									 BTLessStrategyNumber);
		if (OidIsValid(sortop) &&
			get_attstatsslot(vardata.statsTuple, InvalidOid, 0,
							 STATISTIC_KIND_CORRELATION,
							 sortop,
							 NULL,
							 NULL, NULL,
							 &numbers, &nnumbers))
		{
			double		varCorrelation;

			Assert(nnumbers == 1);
			varCorrelation = numbers[0];

			if (index->reverse_sort[0])
				varCorrelation = -varCorrelation;

			if (index->ncolumns > 1)
				costs.indexCorrelation = varCorrelation * 0.75;
			else
				costs.indexCorrelation = varCorrelation;

			free_attstatsslot(InvalidOid, NULL, 0, numbers, nnumbers);
		}
	}

	ReleaseVariableStats(vardata);

	*indexStartupCost = costs.indexStartupCost;
	*indexTotalCost = costs.indexTotalCost;
	*indexSelectivity = costs.indexSelectivity;
	*indexCorrelation = costs.indexCorrelation;
	*indexPages = costs.numIndexPages;
}

void
hashcostestimate(PlannerInfo *root, IndexPath *path, double loop_count,
				 Cost *indexStartupCost, Cost *indexTotalCost,
				 Selectivity *indexSelectivity, double *indexCorrelation,
				 double *indexPages)
{
	List	   *qinfos;
	GenericCosts costs;

	/* Do preliminary analysis of indexquals */
	qinfos = deconstruct_indexquals(path);

	MemSet(&costs, 0, sizeof(costs));

	genericcostestimate(root, path, loop_count, qinfos, &costs);

	/*
	 * A hash index has no descent costs as such, since the index AM can go
	 * directly to the target bucket after computing the hash value.  There
	 * are a couple of other hash-specific costs that we could conceivably add
	 * here, though:
	 *
	 * Ideally we'd charge spc_random_page_cost for each page in the target
	 * bucket, not just the numIndexPages pages that genericcostestimate
	 * thought we'd visit.  However in most cases we don't know which bucket
	 * that will be.  There's no point in considering the average bucket size
	 * because the hash AM makes sure that's always one page.
	 *
	 * Likewise, we could consider charging some CPU for each index tuple in
	 * the bucket, if we knew how many there were.  But the per-tuple cost is
	 * just a hash value comparison, not a general datatype-dependent
	 * comparison, so any such charge ought to be quite a bit less than
	 * cpu_operator_cost; which makes it probably not worth worrying about.
	 *
	 * A bigger issue is that chance hash-value collisions will result in
	 * wasted probes into the heap.  We don't currently attempt to model this
	 * cost on the grounds that it's rare, but maybe it's not rare enough.
	 * (Any fix for this ought to consider the generic lossy-operator problem,
	 * though; it's not entirely hash-specific.)
	 */

	*indexStartupCost = costs.indexStartupCost;
	*indexTotalCost = costs.indexTotalCost;
	*indexSelectivity = costs.indexSelectivity;
	*indexCorrelation = costs.indexCorrelation;
	*indexPages = costs.numIndexPages;
}

void
gistcostestimate(PlannerInfo *root, IndexPath *path, double loop_count,
				 Cost *indexStartupCost, Cost *indexTotalCost,
				 Selectivity *indexSelectivity, double *indexCorrelation,
				 double *indexPages)
{
	IndexOptInfo *index = path->indexinfo;
	List	   *qinfos;
	GenericCosts costs;
	Cost		descentCost;

	/* Do preliminary analysis of indexquals */
	qinfos = deconstruct_indexquals(path);

	MemSet(&costs, 0, sizeof(costs));

	genericcostestimate(root, path, loop_count, qinfos, &costs);

	/*
	 * We model index descent costs similarly to those for btree, but to do
	 * that we first need an idea of the tree height.  We somewhat arbitrarily
	 * assume that the fanout is 100, meaning the tree height is at most
	 * log100(index->pages).
	 *
	 * Although this computation isn't really expensive enough to require
	 * caching, we might as well use index->tree_height to cache it.
	 */
	if (index->tree_height < 0) /* unknown? */
	{
		if (index->pages > 1)	/* avoid computing log(0) */
			index->tree_height = (int) (log(index->pages) / log(100.0));
		else
			index->tree_height = 0;
	}

	/*
	 * Add a CPU-cost component to represent the costs of initial descent. We
	 * just use log(N) here not log2(N) since the branching factor isn't
	 * necessarily two anyway.  As for btree, charge once per SA scan.
	 */
	if (index->tuples > 1)		/* avoid computing log(0) */
	{
		descentCost = ceil(log(index->tuples)) * cpu_operator_cost;
		costs.indexStartupCost += descentCost;
		costs.indexTotalCost += costs.num_sa_scans * descentCost;
	}

	/*
	 * Likewise add a per-page charge, calculated the same as for btrees.
	 */
	descentCost = (index->tree_height + 1) * 50.0 * cpu_operator_cost;
	costs.indexStartupCost += descentCost;
	costs.indexTotalCost += costs.num_sa_scans * descentCost;

	*indexStartupCost = costs.indexStartupCost;
	*indexTotalCost = costs.indexTotalCost;
	*indexSelectivity = costs.indexSelectivity;
	*indexCorrelation = costs.indexCorrelation;
	*indexPages = costs.numIndexPages;
}

void
spgcostestimate(PlannerInfo *root, IndexPath *path, double loop_count,
				Cost *indexStartupCost, Cost *indexTotalCost,
				Selectivity *indexSelectivity, double *indexCorrelation,
				double *indexPages)
{
	IndexOptInfo *index = path->indexinfo;
	List	   *qinfos;
	GenericCosts costs;
	Cost		descentCost;

	/* Do preliminary analysis of indexquals */
	qinfos = deconstruct_indexquals(path);

	MemSet(&costs, 0, sizeof(costs));

	genericcostestimate(root, path, loop_count, qinfos, &costs);

	/*
	 * We model index descent costs similarly to those for btree, but to do
	 * that we first need an idea of the tree height.  We somewhat arbitrarily
	 * assume that the fanout is 100, meaning the tree height is at most
	 * log100(index->pages).
	 *
	 * Although this computation isn't really expensive enough to require
	 * caching, we might as well use index->tree_height to cache it.
	 */
	if (index->tree_height < 0) /* unknown? */
	{
		if (index->pages > 1)	/* avoid computing log(0) */
			index->tree_height = (int) (log(index->pages) / log(100.0));
		else
			index->tree_height = 0;
	}

	/*
	 * Add a CPU-cost component to represent the costs of initial descent. We
	 * just use log(N) here not log2(N) since the branching factor isn't
	 * necessarily two anyway.  As for btree, charge once per SA scan.
	 */
	if (index->tuples > 1)		/* avoid computing log(0) */
	{
		descentCost = ceil(log(index->tuples)) * cpu_operator_cost;
		costs.indexStartupCost += descentCost;
		costs.indexTotalCost += costs.num_sa_scans * descentCost;
	}

	/*
	 * Likewise add a per-page charge, calculated the same as for btrees.
	 */
	descentCost = (index->tree_height + 1) * 50.0 * cpu_operator_cost;
	costs.indexStartupCost += descentCost;
	costs.indexTotalCost += costs.num_sa_scans * descentCost;

	*indexStartupCost = costs.indexStartupCost;
	*indexTotalCost = costs.indexTotalCost;
	*indexSelectivity = costs.indexSelectivity;
	*indexCorrelation = costs.indexCorrelation;
	*indexPages = costs.numIndexPages;
}


/*
 * Support routines for gincostestimate
 */

typedef struct
{
	bool		haveFullScan;
	double		partialEntries;
	double		exactEntries;
	double		searchEntries;
	double		arrayScans;
} GinQualCounts;

/*
 * Estimate the number of index terms that need to be searched for while
 * testing the given GIN query, and increment the counts in *counts
 * appropriately.  If the query is unsatisfiable, return false.
 */
static bool
gincost_pattern(IndexOptInfo *index, int indexcol,
				Oid clause_op, Datum query,
				GinQualCounts *counts)
{
	Oid			extractProcOid;
	Oid			collation;
	int			strategy_op;
	Oid			lefttype,
				righttype;
	int32		nentries = 0;
	bool	   *partial_matches = NULL;
	Pointer    *extra_data = NULL;
	bool	   *nullFlags = NULL;
	int32		searchMode = GIN_SEARCH_MODE_DEFAULT;
	int32		i;

	/*
	 * Get the operator's strategy number and declared input data types within
	 * the index opfamily.  (We don't need the latter, but we use
	 * get_op_opfamily_properties because it will throw error if it fails to
	 * find a matching pg_amop entry.)
	 */
	get_op_opfamily_properties(clause_op, index->opfamily[indexcol], false,
							   &strategy_op, &lefttype, &righttype);

	/*
	 * GIN always uses the "default" support functions, which are those with
	 * lefttype == righttype == the opclass' opcintype (see
	 * IndexSupportInitialize in relcache.c).
	 */
	extractProcOid = get_opfamily_proc(index->opfamily[indexcol],
									   index->opcintype[indexcol],
									   index->opcintype[indexcol],
									   GIN_EXTRACTQUERY_PROC);

	if (!OidIsValid(extractProcOid))
	{
		/* should not happen; throw same error as index_getprocinfo */
		elog(ERROR, "missing support function %d for attribute %d of index \"%s\"",
			 GIN_EXTRACTQUERY_PROC, indexcol + 1,
			 get_rel_name(index->indexoid));
	}

	/*
	 * Choose collation to pass to extractProc (should match initGinState).
	 */
	if (OidIsValid(index->indexcollations[indexcol]))
		collation = index->indexcollations[indexcol];
	else
		collation = DEFAULT_COLLATION_OID;

	OidFunctionCall7Coll(extractProcOid,
						 collation,
						 query,
						 PointerGetDatum(&nentries),
						 UInt16GetDatum(strategy_op),
						 PointerGetDatum(&partial_matches),
						 PointerGetDatum(&extra_data),
						 PointerGetDatum(&nullFlags),
						 PointerGetDatum(&searchMode));

	if (nentries <= 0 && searchMode == GIN_SEARCH_MODE_DEFAULT)
	{
		/* No match is possible */
		return false;
	}

	for (i = 0; i < nentries; i++)
	{
		/*
		 * For partial match we haven't any information to estimate number of
		 * matched entries in index, so, we just estimate it as 100
		 */
		if (partial_matches && partial_matches[i])
			counts->partialEntries += 100;
		else
			counts->exactEntries++;

		counts->searchEntries++;
	}

	if (searchMode == GIN_SEARCH_MODE_INCLUDE_EMPTY)
	{
		/* Treat "include empty" like an exact-match item */
		counts->exactEntries++;
		counts->searchEntries++;
	}
	else if (searchMode != GIN_SEARCH_MODE_DEFAULT)
	{
		/* It's GIN_SEARCH_MODE_ALL */
		counts->haveFullScan = true;
	}

	return true;
}

/*
 * Estimate the number of index terms that need to be searched for while
 * testing the given GIN index clause, and increment the counts in *counts
 * appropriately.  If the query is unsatisfiable, return false.
 */
static bool
gincost_opexpr(PlannerInfo *root,
			   IndexOptInfo *index,
			   IndexQualInfo *qinfo,
			   GinQualCounts *counts)
{
	int			indexcol = qinfo->indexcol;
	Oid			clause_op = qinfo->clause_op;
	Node	   *operand = qinfo->other_operand;

	if (!qinfo->varonleft)
	{
		/* must commute the operator */
		clause_op = get_commutator(clause_op);
	}

	/* aggressively reduce to a constant, and look through relabeling */
	operand = estimate_expression_value(root, operand);

	if (IsA(operand, RelabelType))
		operand = (Node *) ((RelabelType *) operand)->arg;

	/*
	 * It's impossible to call extractQuery method for unknown operand. So
	 * unless operand is a Const we can't do much; just assume there will be
	 * one ordinary search entry from the operand at runtime.
	 */
	if (!IsA(operand, Const))
	{
		counts->exactEntries++;
		counts->searchEntries++;
		return true;
	}

	/* If Const is null, there can be no matches */
	if (((Const *) operand)->constisnull)
		return false;

	/* Otherwise, apply extractQuery and get the actual term counts */
	return gincost_pattern(index, indexcol, clause_op,
						   ((Const *) operand)->constvalue,
						   counts);
}

/*
 * Estimate the number of index terms that need to be searched for while
 * testing the given GIN index clause, and increment the counts in *counts
 * appropriately.  If the query is unsatisfiable, return false.
 *
 * A ScalarArrayOpExpr will give rise to N separate indexscans at runtime,
 * each of which involves one value from the RHS array, plus all the
 * non-array quals (if any).  To model this, we average the counts across
 * the RHS elements, and add the averages to the counts in *counts (which
 * correspond to per-indexscan costs).  We also multiply counts->arrayScans
 * by N, causing gincostestimate to scale up its estimates accordingly.
 */
static bool
gincost_scalararrayopexpr(PlannerInfo *root,
						  IndexOptInfo *index,
						  IndexQualInfo *qinfo,
						  double numIndexEntries,
						  GinQualCounts *counts)
{
	int			indexcol = qinfo->indexcol;
	Oid			clause_op = qinfo->clause_op;
	Node	   *rightop = qinfo->other_operand;
	ArrayType  *arrayval;
	int16		elmlen;
	bool		elmbyval;
	char		elmalign;
	int			numElems;
	Datum	   *elemValues;
	bool	   *elemNulls;
	GinQualCounts arraycounts;
	int			numPossible = 0;
	int			i;

	Assert(((ScalarArrayOpExpr *) qinfo->rinfo->clause)->useOr);

	/* aggressively reduce to a constant, and look through relabeling */
	rightop = estimate_expression_value(root, rightop);

	if (IsA(rightop, RelabelType))
		rightop = (Node *) ((RelabelType *) rightop)->arg;

	/*
	 * It's impossible to call extractQuery method for unknown operand. So
	 * unless operand is a Const we can't do much; just assume there will be
	 * one ordinary search entry from each array entry at runtime, and fall
	 * back on a probably-bad estimate of the number of array entries.
	 */
	if (!IsA(rightop, Const))
	{
		counts->exactEntries++;
		counts->searchEntries++;
		counts->arrayScans *= estimate_array_length(rightop);
		return true;
	}

	/* If Const is null, there can be no matches */
	if (((Const *) rightop)->constisnull)
		return false;

	/* Otherwise, extract the array elements and iterate over them */
	arrayval = DatumGetArrayTypeP(((Const *) rightop)->constvalue);
	get_typlenbyvalalign(ARR_ELEMTYPE(arrayval),
						 &elmlen, &elmbyval, &elmalign);
	deconstruct_array(arrayval,
					  ARR_ELEMTYPE(arrayval),
					  elmlen, elmbyval, elmalign,
					  &elemValues, &elemNulls, &numElems);

	memset(&arraycounts, 0, sizeof(arraycounts));

	for (i = 0; i < numElems; i++)
	{
		GinQualCounts elemcounts;

		/* NULL can't match anything, so ignore, as the executor will */
		if (elemNulls[i])
			continue;

		/* Otherwise, apply extractQuery and get the actual term counts */
		memset(&elemcounts, 0, sizeof(elemcounts));

		if (gincost_pattern(index, indexcol, clause_op, elemValues[i],
							&elemcounts))
		{
			/* We ignore array elements that are unsatisfiable patterns */
			numPossible++;

			if (elemcounts.haveFullScan)
			{
				/*
				 * Full index scan will be required.  We treat this as if
				 * every key in the index had been listed in the query; is
				 * that reasonable?
				 */
				elemcounts.partialEntries = 0;
				elemcounts.exactEntries = numIndexEntries;
				elemcounts.searchEntries = numIndexEntries;
			}
			arraycounts.partialEntries += elemcounts.partialEntries;
			arraycounts.exactEntries += elemcounts.exactEntries;
			arraycounts.searchEntries += elemcounts.searchEntries;
		}
	}

	if (numPossible == 0)
	{
		/* No satisfiable patterns in the array */
		return false;
	}

	/*
	 * Now add the averages to the global counts.  This will give us an
	 * estimate of the average number of terms searched for in each indexscan,
	 * including contributions from both array and non-array quals.
	 */
	counts->partialEntries += arraycounts.partialEntries / numPossible;
	counts->exactEntries += arraycounts.exactEntries / numPossible;
	counts->searchEntries += arraycounts.searchEntries / numPossible;

	counts->arrayScans *= numPossible;

	return true;
}

/*
 * GIN has search behavior completely different from other index types
 */
void
gincostestimate(PlannerInfo *root, IndexPath *path, double loop_count,
				Cost *indexStartupCost, Cost *indexTotalCost,
				Selectivity *indexSelectivity, double *indexCorrelation,
				double *indexPages)
{
	IndexOptInfo *index = path->indexinfo;
	List	   *indexQuals = path->indexquals;
	List	   *indexOrderBys = path->indexorderbys;
	List	   *qinfos;
	ListCell   *l;
	List	   *selectivityQuals;
	double		numPages = index->pages,
				numTuples = index->tuples;
	double		numEntryPages,
				numDataPages,
				numPendingPages,
				numEntries;
	GinQualCounts counts;
	bool		matchPossible;
	double		partialScale;
	double		entryPagesFetched,
				dataPagesFetched,
				dataPagesFetchedBySel;
	double		qual_op_cost,
				qual_arg_cost,
				spc_random_page_cost,
				outer_scans;
	Relation	indexRel;
	GinStatsData ginStats;

	/* Do preliminary analysis of indexquals */
	qinfos = deconstruct_indexquals(path);

	/*
	 * Obtain statistical information from the meta page, if possible.  Else
	 * set ginStats to zeroes, and we'll cope below.
	 */
	if (!index->hypothetical)
	{
		indexRel = index_open(index->indexoid, AccessShareLock);
		ginGetStats(indexRel, &ginStats);
		index_close(indexRel, AccessShareLock);
	}
	else
	{
		memset(&ginStats, 0, sizeof(ginStats));
	}

	/*
	 * Assuming we got valid (nonzero) stats at all, nPendingPages can be
	 * trusted, but the other fields are data as of the last VACUUM.  We can
	 * scale them up to account for growth since then, but that method only
	 * goes so far; in the worst case, the stats might be for a completely
	 * empty index, and scaling them will produce pretty bogus numbers.
	 * Somewhat arbitrarily, set the cutoff for doing scaling at 4X growth; if
	 * it's grown more than that, fall back to estimating things only from the
	 * assumed-accurate index size.  But we'll trust nPendingPages in any case
	 * so long as it's not clearly insane, ie, more than the index size.
	 */
	if (ginStats.nPendingPages < numPages)
		numPendingPages = ginStats.nPendingPages;
	else
		numPendingPages = 0;

	if (numPages > 0 && ginStats.nTotalPages <= numPages &&
		ginStats.nTotalPages > numPages / 4 &&
		ginStats.nEntryPages > 0 && ginStats.nEntries > 0)
	{
		/*
		 * OK, the stats seem close enough to sane to be trusted.  But we
		 * still need to scale them by the ratio numPages / nTotalPages to
		 * account for growth since the last VACUUM.
		 */
		double		scale = numPages / ginStats.nTotalPages;

		numEntryPages = ceil(ginStats.nEntryPages * scale);
		numDataPages = ceil(ginStats.nDataPages * scale);
		numEntries = ceil(ginStats.nEntries * scale);
		/* ensure we didn't round up too much */
		numEntryPages = Min(numEntryPages, numPages - numPendingPages);
		numDataPages = Min(numDataPages,
						   numPages - numPendingPages - numEntryPages);
	}
	else
	{
		/*
		 * We might get here because it's a hypothetical index, or an index
		 * created pre-9.1 and never vacuumed since upgrading (in which case
		 * its stats would read as zeroes), or just because it's grown too
		 * much since the last VACUUM for us to put our faith in scaling.
		 *
		 * Invent some plausible internal statistics based on the index page
		 * count (and clamp that to at least 10 pages, just in case).  We
		 * estimate that 90% of the index is entry pages, and the rest is data
		 * pages.  Estimate 100 entries per entry page; this is rather bogus
		 * since it'll depend on the size of the keys, but it's more robust
		 * than trying to predict the number of entries per heap tuple.
		 */
		numPages = Max(numPages, 10);
		numEntryPages = floor((numPages - numPendingPages) * 0.90);
		numDataPages = numPages - numPendingPages - numEntryPages;
		numEntries = floor(numEntryPages * 100);
	}

	/* In an empty index, numEntries could be zero.  Avoid divide-by-zero */
	if (numEntries < 1)
		numEntries = 1;

	/*
	 * Include predicate in selectivityQuals (should match
	 * genericcostestimate)
	 */
	if (index->indpred != NIL)
	{
		List	   *predExtraQuals = NIL;

		foreach(l, index->indpred)
		{
			Node	   *predQual = (Node *) lfirst(l);
			List	   *oneQual = list_make1(predQual);

			if (!predicate_implied_by(oneQual, indexQuals))
				predExtraQuals = list_concat(predExtraQuals, oneQual);
		}
		/* list_concat avoids modifying the passed-in indexQuals list */
		selectivityQuals = list_concat(predExtraQuals, indexQuals);
	}
	else
		selectivityQuals = indexQuals;

	/* Estimate the fraction of main-table tuples that will be visited */
	*indexSelectivity = clauselist_selectivity(root, selectivityQuals,
											   index->rel->relid,
											   JOIN_INNER,
											   NULL);

	/* fetch estimated page cost for tablespace containing index */
	get_tablespace_page_costs(index->reltablespace,
							  &spc_random_page_cost,
							  NULL);

	/*
	 * Generic assumption about index correlation: there isn't any.
	 */
	*indexCorrelation = 0.0;

	/*
	 * Examine quals to estimate number of search entries & partial matches
	 */
	memset(&counts, 0, sizeof(counts));
	counts.arrayScans = 1;
	matchPossible = true;

	foreach(l, qinfos)
	{
		IndexQualInfo *qinfo = (IndexQualInfo *) lfirst(l);
		Expr	   *clause = qinfo->rinfo->clause;

		if (IsA(clause, OpExpr))
		{
			matchPossible = gincost_opexpr(root,
										   index,
										   qinfo,
										   &counts);
			if (!matchPossible)
				break;
		}
		else if (IsA(clause, ScalarArrayOpExpr))
		{
			matchPossible = gincost_scalararrayopexpr(root,
													  index,
													  qinfo,
													  numEntries,
													  &counts);
			if (!matchPossible)
				break;
		}
		else
		{
			/* shouldn't be anything else for a GIN index */
			elog(ERROR, "unsupported GIN indexqual type: %d",
				 (int) nodeTag(clause));
		}
	}

	/* Fall out if there were any provably-unsatisfiable quals */
	if (!matchPossible)
	{
		*indexStartupCost = 0;
		*indexTotalCost = 0;
		*indexSelectivity = 0;
		return;
	}

	if (counts.haveFullScan || indexQuals == NIL)
	{
		/*
		 * Full index scan will be required.  We treat this as if every key in
		 * the index had been listed in the query; is that reasonable?
		 */
		counts.partialEntries = 0;
		counts.exactEntries = numEntries;
		counts.searchEntries = numEntries;
	}

	/* Will we have more than one iteration of a nestloop scan? */
	outer_scans = loop_count;

	/*
	 * Compute cost to begin scan, first of all, pay attention to pending
	 * list.
	 */
	entryPagesFetched = numPendingPages;

	/*
	 * Estimate number of entry pages read.  We need to do
	 * counts.searchEntries searches.  Use a power function as it should be,
	 * but tuples on leaf pages usually is much greater. Here we include all
	 * searches in entry tree, including search of first entry in partial
	 * match algorithm
	 */
	entryPagesFetched += ceil(counts.searchEntries * rint(pow(numEntryPages, 0.15)));

	/*
	 * Add an estimate of entry pages read by partial match algorithm. It's a
	 * scan over leaf pages in entry tree.  We haven't any useful stats here,
	 * so estimate it as proportion.  Because counts.partialEntries is really
	 * pretty bogus (see code above), it's possible that it is more than
	 * numEntries; clamp the proportion to ensure sanity.
	 */
	partialScale = counts.partialEntries / numEntries;
	partialScale = Min(partialScale, 1.0);

	entryPagesFetched += ceil(numEntryPages * partialScale);

	/*
	 * Partial match algorithm reads all data pages before doing actual scan,
	 * so it's a startup cost.  Again, we haven't any useful stats here, so
	 * estimate it as proportion.
	 */
	dataPagesFetched = ceil(numDataPages * partialScale);

	/*
	 * Calculate cache effects if more than one scan due to nestloops or array
	 * quals.  The result is pro-rated per nestloop scan, but the array qual
	 * factor shouldn't be pro-rated (compare genericcostestimate).
	 */
	if (outer_scans > 1 || counts.arrayScans > 1)
	{
		entryPagesFetched *= outer_scans * counts.arrayScans;
		entryPagesFetched = index_pages_fetched(entryPagesFetched,
												(BlockNumber) numEntryPages,
												numEntryPages, root);
		entryPagesFetched /= outer_scans;
		dataPagesFetched *= outer_scans * counts.arrayScans;
		dataPagesFetched = index_pages_fetched(dataPagesFetched,
											   (BlockNumber) numDataPages,
											   numDataPages, root);
		dataPagesFetched /= outer_scans;
	}

	/*
	 * Here we use random page cost because logically-close pages could be far
	 * apart on disk.
	 */
	*indexStartupCost = (entryPagesFetched + dataPagesFetched) * spc_random_page_cost;

	/*
	 * Now compute the number of data pages fetched during the scan.
	 *
	 * We assume every entry to have the same number of items, and that there
	 * is no overlap between them. (XXX: tsvector and array opclasses collect
	 * statistics on the frequency of individual keys; it would be nice to use
	 * those here.)
	 */
	dataPagesFetched = ceil(numDataPages * counts.exactEntries / numEntries);

	/*
	 * If there is a lot of overlap among the entries, in particular if one of
	 * the entries is very frequent, the above calculation can grossly
	 * under-estimate.  As a simple cross-check, calculate a lower bound based
	 * on the overall selectivity of the quals.  At a minimum, we must read
	 * one item pointer for each matching entry.
	 *
	 * The width of each item pointer varies, based on the level of
	 * compression.  We don't have statistics on that, but an average of
	 * around 3 bytes per item is fairly typical.
	 */
	dataPagesFetchedBySel = ceil(*indexSelectivity *
								 (numTuples / (BLCKSZ / 3)));
	if (dataPagesFetchedBySel > dataPagesFetched)
		dataPagesFetched = dataPagesFetchedBySel;

	/* Account for cache effects, the same as above */
	if (outer_scans > 1 || counts.arrayScans > 1)
	{
		dataPagesFetched *= outer_scans * counts.arrayScans;
		dataPagesFetched = index_pages_fetched(dataPagesFetched,
											   (BlockNumber) numDataPages,
											   numDataPages, root);
		dataPagesFetched /= outer_scans;
	}

	/* And apply random_page_cost as the cost per page */
	*indexTotalCost = *indexStartupCost +
		dataPagesFetched * spc_random_page_cost;

	/*
	 * Add on index qual eval costs, much as in genericcostestimate
	 */
	qual_arg_cost = other_operands_eval_cost(root, qinfos) +
		orderby_operands_eval_cost(root, path);
	qual_op_cost = cpu_operator_cost *
		(list_length(indexQuals) + list_length(indexOrderBys));

	*indexStartupCost += qual_arg_cost;
	*indexTotalCost += qual_arg_cost;
	*indexTotalCost += (numTuples * *indexSelectivity) * (cpu_index_tuple_cost + qual_op_cost);
	*indexPages = dataPagesFetched;
}

/*
 * BRIN has search behavior completely different from other index types
 */
void
brincostestimate(PlannerInfo *root, IndexPath *path, double loop_count,
				 Cost *indexStartupCost, Cost *indexTotalCost,
				 Selectivity *indexSelectivity, double *indexCorrelation,
				 double *indexPages)
{
	IndexOptInfo *index = path->indexinfo;
	List	   *indexQuals = path->indexquals;
	List	   *indexOrderBys = path->indexorderbys;
	double		numPages = index->pages;
	double		numTuples = index->tuples;
	List	   *qinfos;
	Cost		spc_seq_page_cost;
	Cost		spc_random_page_cost;
	double		qual_op_cost;
	double		qual_arg_cost;

	/* Do preliminary analysis of indexquals */
	qinfos = deconstruct_indexquals(path);

	/* fetch estimated page cost for tablespace containing index */
	get_tablespace_page_costs(index->reltablespace,
							  &spc_random_page_cost,
							  &spc_seq_page_cost);

	/*
	 * BRIN indexes are always read in full; use that as startup cost.
	 *
	 * XXX maybe only include revmap pages here?
	 */
	*indexStartupCost = spc_seq_page_cost * numPages * loop_count;

	/*
	 * To read a BRIN index there might be a bit of back and forth over
	 * regular pages, as revmap might point to them out of sequential order;
	 * calculate this as reading the whole index in random order.
	 */
	*indexTotalCost = spc_random_page_cost * numPages * loop_count;

	*indexSelectivity =
		clauselist_selectivity(root, indexQuals,
							   path->indexinfo->rel->relid,
							   JOIN_INNER, NULL);
	*indexCorrelation = 1;

	/*
	 * Add on index qual eval costs, much as in genericcostestimate.
	 */
	qual_arg_cost = other_operands_eval_cost(root, qinfos) +
		orderby_operands_eval_cost(root, path);
	qual_op_cost = cpu_operator_cost *
		(list_length(indexQuals) + list_length(indexOrderBys));

	*indexStartupCost += qual_arg_cost;
	*indexTotalCost += qual_arg_cost;
	*indexTotalCost += (numTuples * *indexSelectivity) * (cpu_index_tuple_cost + qual_op_cost);
	*indexPages = index->pages;

	/* XXX what about pages_per_range? */
}<|MERGE_RESOLUTION|>--- conflicted
+++ resolved
@@ -3732,7 +3732,7 @@
 
 	/* selected statistic/item */
 	int				nmatches;
-	MVNDistinct 	stats;
+	MVNDistinct    *stats;
 	MVNDistinctItem *item;
 
 	/* bail out immediately if the table has no extended statistics */
@@ -3775,12 +3775,7 @@
 	foreach(lc, rel->statlist)
 	{
 		StatisticExtInfo *info = (StatisticExtInfo *) lfirst(lc);
-<<<<<<< HEAD
-		int			j;
-		MVNDistinct *stat;
-=======
 		Bitmapset  *shared;
->>>>>>> 3ba3cae9
 
 		/* skip statistics of other kinds */
 		if (info->kind != STATS_EXT_NDISTINCT)
