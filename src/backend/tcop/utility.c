/*-------------------------------------------------------------------------
 *
 * utility.c
 *	  Contains functions which control the execution of the POSTGRES utility
 *	  commands.  At one time acted as an interface between the Lisp and C
 *	  systems.
 *
 * Portions Copyright (c) 1996-2017, PostgreSQL Global Development Group
 * Portions Copyright (c) 1994, Regents of the University of California
 *
 *
 * IDENTIFICATION
 *	  src/backend/tcop/utility.c
 *
 *-------------------------------------------------------------------------
 */
#include "postgres.h"

#include "access/htup_details.h"
#include "access/reloptions.h"
#include "access/twophase.h"
#include "access/xact.h"
#include "access/xlog.h"
#include "catalog/catalog.h"
#include "catalog/namespace.h"
#include "catalog/toasting.h"
#include "commands/alter.h"
#include "commands/async.h"
#include "commands/cluster.h"
#include "commands/comment.h"
#include "commands/collationcmds.h"
#include "commands/conversioncmds.h"
#include "commands/copy.h"
#include "commands/createas.h"
#include "commands/dbcommands.h"
#include "commands/defrem.h"
#include "commands/discard.h"
#include "commands/event_trigger.h"
#include "commands/explain.h"
#include "commands/extension.h"
#include "commands/matview.h"
#include "commands/lockcmds.h"
#include "commands/policy.h"
#include "commands/portalcmds.h"
#include "commands/prepare.h"
#include "commands/proclang.h"
#include "commands/publicationcmds.h"
#include "commands/schemacmds.h"
#include "commands/seclabel.h"
#include "commands/sequence.h"
#include "commands/subscriptioncmds.h"
#include "commands/tablecmds.h"
#include "commands/tablespace.h"
#include "commands/trigger.h"
#include "commands/typecmds.h"
#include "commands/user.h"
#include "commands/vacuum.h"
#include "commands/view.h"
#include "miscadmin.h"
#include "parser/parse_utilcmd.h"
#include "postmaster/bgwriter.h"
#include "rewrite/rewriteDefine.h"
#include "rewrite/rewriteRemove.h"
#include "storage/fd.h"
#include "tcop/pquery.h"
#include "tcop/utility.h"
#include "utils/acl.h"
#include "utils/guc.h"
#include "utils/syscache.h"


/* Hook for plugins to get control in ProcessUtility() */
ProcessUtility_hook_type ProcessUtility_hook = NULL;

/* local function declarations */
static void ProcessUtilitySlow(ParseState *pstate,
				   PlannedStmt *pstmt,
				   const char *queryString,
				   ProcessUtilityContext context,
				   ParamListInfo params,
				   DestReceiver *dest,
				   char *completionTag);
static void ExecDropStmt(DropStmt *stmt, bool isTopLevel);


/*
 * CommandIsReadOnly: is an executable query read-only?
 *
 * This is a much stricter test than we apply for XactReadOnly mode;
 * the query must be *in truth* read-only, because the caller wishes
 * not to do CommandCounterIncrement for it.
 *
 * Note: currently no need to support raw or analyzed queries here
 */
bool
CommandIsReadOnly(PlannedStmt *pstmt)
{
	Assert(IsA(pstmt, PlannedStmt));
	switch (pstmt->commandType)
	{
		case CMD_SELECT:
			if (pstmt->rowMarks != NIL)
				return false;	/* SELECT FOR [KEY] UPDATE/SHARE */
			else if (pstmt->hasModifyingCTE)
				return false;	/* data-modifying CTE */
			else
				return true;
		case CMD_UPDATE:
		case CMD_INSERT:
		case CMD_DELETE:
			return false;
		case CMD_UTILITY:
			/* For now, treat all utility commands as read/write */
			return false;
		default:
			elog(WARNING, "unrecognized commandType: %d",
				 (int) pstmt->commandType);
			break;
	}
	return false;
}

/*
 * check_xact_readonly: is a utility command read-only?
 *
 * Here we use the loose rules of XactReadOnly mode: no permanent effects
 * on the database are allowed.
 */
static void
check_xact_readonly(Node *parsetree)
{
	/* Only perform the check if we have a reason to do so. */
	if (!XactReadOnly && !IsInParallelMode())
		return;

	/*
	 * Note: Commands that need to do more complicated checking are handled
	 * elsewhere, in particular COPY and plannable statements do their own
	 * checking.  However they should all call PreventCommandIfReadOnly or
	 * PreventCommandIfParallelMode to actually throw the error.
	 */

	switch (nodeTag(parsetree))
	{
		case T_AlterDatabaseStmt:
		case T_AlterDatabaseSetStmt:
		case T_AlterDomainStmt:
		case T_AlterFunctionStmt:
		case T_AlterRoleStmt:
		case T_AlterRoleSetStmt:
		case T_AlterObjectDependsStmt:
		case T_AlterObjectSchemaStmt:
		case T_AlterOwnerStmt:
		case T_AlterOperatorStmt:
		case T_AlterSeqStmt:
		case T_AlterTableMoveAllStmt:
		case T_AlterTableStmt:
		case T_RenameStmt:
		case T_CommentStmt:
		case T_DefineStmt:
		case T_CreateCastStmt:
		case T_CreateEventTrigStmt:
		case T_AlterEventTrigStmt:
		case T_CreateConversionStmt:
		case T_CreatedbStmt:
		case T_CreateDomainStmt:
		case T_CreateFunctionStmt:
		case T_CreateRoleStmt:
		case T_IndexStmt:
		case T_CreatePLangStmt:
		case T_CreateOpClassStmt:
		case T_CreateOpFamilyStmt:
		case T_AlterOpFamilyStmt:
		case T_RuleStmt:
		case T_CreateSchemaStmt:
		case T_CreateSeqStmt:
		case T_CreateStmt:
		case T_CreateTableAsStmt:
		case T_RefreshMatViewStmt:
		case T_CreateTableSpaceStmt:
		case T_CreateTransformStmt:
		case T_CreateTrigStmt:
		case T_CompositeTypeStmt:
		case T_CreateEnumStmt:
		case T_CreateRangeStmt:
		case T_AlterEnumStmt:
		case T_ViewStmt:
		case T_DropStmt:
		case T_DropdbStmt:
		case T_DropTableSpaceStmt:
		case T_DropRoleStmt:
		case T_GrantStmt:
		case T_GrantRoleStmt:
		case T_AlterDefaultPrivilegesStmt:
		case T_TruncateStmt:
		case T_DropOwnedStmt:
		case T_ReassignOwnedStmt:
		case T_AlterTSDictionaryStmt:
		case T_AlterTSConfigurationStmt:
		case T_CreateExtensionStmt:
		case T_AlterExtensionStmt:
		case T_AlterExtensionContentsStmt:
		case T_CreateFdwStmt:
		case T_AlterFdwStmt:
		case T_CreateForeignServerStmt:
		case T_AlterForeignServerStmt:
		case T_CreateUserMappingStmt:
		case T_AlterUserMappingStmt:
		case T_DropUserMappingStmt:
		case T_AlterTableSpaceOptionsStmt:
		case T_CreateForeignTableStmt:
		case T_ImportForeignSchemaStmt:
		case T_SecLabelStmt:
		case T_CreatePublicationStmt:
		case T_AlterPublicationStmt:
		case T_CreateSubscriptionStmt:
		case T_AlterSubscriptionStmt:
		case T_DropSubscriptionStmt:
			PreventCommandIfReadOnly(CreateCommandTag(parsetree));
			PreventCommandIfParallelMode(CreateCommandTag(parsetree));
			break;
		default:
			/* do nothing */
			break;
	}
}

/*
 * PreventCommandIfReadOnly: throw error if XactReadOnly
 *
 * This is useful mainly to ensure consistency of the error message wording;
 * most callers have checked XactReadOnly for themselves.
 */
void
PreventCommandIfReadOnly(const char *cmdname)
{
	if (XactReadOnly)
		ereport(ERROR,
				(errcode(ERRCODE_READ_ONLY_SQL_TRANSACTION),
		/* translator: %s is name of a SQL command, eg CREATE */
				 errmsg("cannot execute %s in a read-only transaction",
						cmdname)));
}

/*
 * PreventCommandIfParallelMode: throw error if current (sub)transaction is
 * in parallel mode.
 *
 * This is useful mainly to ensure consistency of the error message wording;
 * most callers have checked IsInParallelMode() for themselves.
 */
void
PreventCommandIfParallelMode(const char *cmdname)
{
	if (IsInParallelMode())
		ereport(ERROR,
				(errcode(ERRCODE_INVALID_TRANSACTION_STATE),
		/* translator: %s is name of a SQL command, eg CREATE */
				 errmsg("cannot execute %s during a parallel operation",
						cmdname)));
}

/*
 * PreventCommandDuringRecovery: throw error if RecoveryInProgress
 *
 * The majority of operations that are unsafe in a Hot Standby slave
 * will be rejected by XactReadOnly tests.  However there are a few
 * commands that are allowed in "read-only" xacts but cannot be allowed
 * in Hot Standby mode.  Those commands should call this function.
 */
void
PreventCommandDuringRecovery(const char *cmdname)
{
	if (RecoveryInProgress())
		ereport(ERROR,
				(errcode(ERRCODE_READ_ONLY_SQL_TRANSACTION),
		/* translator: %s is name of a SQL command, eg CREATE */
				 errmsg("cannot execute %s during recovery",
						cmdname)));
}

/*
 * CheckRestrictedOperation: throw error for hazardous command if we're
 * inside a security restriction context.
 *
 * This is needed to protect session-local state for which there is not any
 * better-defined protection mechanism, such as ownership.
 */
static void
CheckRestrictedOperation(const char *cmdname)
{
	if (InSecurityRestrictedOperation())
		ereport(ERROR,
				(errcode(ERRCODE_INSUFFICIENT_PRIVILEGE),
		/* translator: %s is name of a SQL command, eg PREPARE */
			 errmsg("cannot execute %s within security-restricted operation",
					cmdname)));
}


/*
 * ProcessUtility
 *		general utility function invoker
 *
 *	pstmt: PlannedStmt wrapper for the utility statement
 *	queryString: original source text of command
 *	context: identifies source of statement (toplevel client command,
 *		non-toplevel client command, subcommand of a larger utility command)
 *	params: parameters to use during execution
 *	dest: where to send results
 *	completionTag: points to a buffer of size COMPLETION_TAG_BUFSIZE
 *		in which to store a command completion status string.
 *
 * Caller MUST supply a queryString; it is not allowed (anymore) to pass NULL.
 * If you really don't have source text, you can pass a constant string,
 * perhaps "(query not available)".
 *
 * completionTag is only set nonempty if we want to return a nondefault status.
 *
 * completionTag may be NULL if caller doesn't want a status string.
 *
 * Note for users of ProcessUtility_hook: the same queryString may be passed
 * to multiple invocations of ProcessUtility when processing a query string
 * containing multiple semicolon-separated statements.  One should use
 * pstmt->stmt_location and pstmt->stmt_len to identify the substring
 * containing the current statement.  Keep in mind also that some utility
 * statements (e.g., CREATE SCHEMA) will recurse to ProcessUtility to process
 * sub-statements, often passing down the same queryString, stmt_location,
 * and stmt_len that were given for the whole statement.
 */
void
ProcessUtility(PlannedStmt *pstmt,
			   const char *queryString,
			   ProcessUtilityContext context,
			   ParamListInfo params,
			   DestReceiver *dest,
			   char *completionTag)
{
	Assert(IsA(pstmt, PlannedStmt));
	Assert(pstmt->commandType == CMD_UTILITY);
	Assert(queryString != NULL);	/* required as of 8.4 */

	/*
	 * We provide a function hook variable that lets loadable plugins get
	 * control when ProcessUtility is called.  Such a plugin would normally
	 * call standard_ProcessUtility().
	 */
	if (ProcessUtility_hook)
		(*ProcessUtility_hook) (pstmt, queryString,
								context, params,
								dest, completionTag);
	else
		standard_ProcessUtility(pstmt, queryString,
								context, params,
								dest, completionTag);
}

/*
 * standard_ProcessUtility itself deals only with utility commands for
 * which we do not provide event trigger support.  Commands that do have
 * such support are passed down to ProcessUtilitySlow, which contains the
 * necessary infrastructure for such triggers.
 *
 * This division is not just for performance: it's critical that the
 * event trigger code not be invoked when doing START TRANSACTION for
 * example, because we might need to refresh the event trigger cache,
 * which requires being in a valid transaction.
 */
void
standard_ProcessUtility(PlannedStmt *pstmt,
						const char *queryString,
						ProcessUtilityContext context,
						ParamListInfo params,
						DestReceiver *dest,
						char *completionTag)
{
	Node	   *parsetree = pstmt->utilityStmt;
	bool		isTopLevel = (context == PROCESS_UTILITY_TOPLEVEL);
	ParseState *pstate;

	check_xact_readonly(parsetree);

	if (completionTag)
		completionTag[0] = '\0';

	pstate = make_parsestate(NULL);
	pstate->p_sourcetext = queryString;

	switch (nodeTag(parsetree))
	{
			/*
			 * ******************** transactions ********************
			 */
		case T_TransactionStmt:
			{
				TransactionStmt *stmt = (TransactionStmt *) parsetree;

				switch (stmt->kind)
				{
						/*
						 * START TRANSACTION, as defined by SQL99: Identical
						 * to BEGIN.  Same code for both.
						 */
					case TRANS_STMT_BEGIN:
					case TRANS_STMT_START:
						{
							ListCell   *lc;

							BeginTransactionBlock();
							foreach(lc, stmt->options)
							{
								DefElem    *item = (DefElem *) lfirst(lc);

								if (strcmp(item->defname, "transaction_isolation") == 0)
									SetPGVariable("transaction_isolation",
												  list_make1(item->arg),
												  true);
								else if (strcmp(item->defname, "transaction_read_only") == 0)
									SetPGVariable("transaction_read_only",
												  list_make1(item->arg),
												  true);
								else if (strcmp(item->defname, "transaction_deferrable") == 0)
									SetPGVariable("transaction_deferrable",
												  list_make1(item->arg),
												  true);
							}
						}
						break;

					case TRANS_STMT_COMMIT:
						if (!EndTransactionBlock())
						{
							/* report unsuccessful commit in completionTag */
							if (completionTag)
								strcpy(completionTag, "ROLLBACK");
						}
						break;

					case TRANS_STMT_PREPARE:
						PreventCommandDuringRecovery("PREPARE TRANSACTION");
						if (!PrepareTransactionBlock(stmt->gid))
						{
							/* report unsuccessful commit in completionTag */
							if (completionTag)
								strcpy(completionTag, "ROLLBACK");
						}
						break;

					case TRANS_STMT_COMMIT_PREPARED:
						PreventTransactionChain(isTopLevel, "COMMIT PREPARED");
						PreventCommandDuringRecovery("COMMIT PREPARED");
						FinishPreparedTransaction(stmt->gid, true);
						break;

					case TRANS_STMT_ROLLBACK_PREPARED:
						PreventTransactionChain(isTopLevel, "ROLLBACK PREPARED");
						PreventCommandDuringRecovery("ROLLBACK PREPARED");
						FinishPreparedTransaction(stmt->gid, false);
						break;

					case TRANS_STMT_ROLLBACK:
						UserAbortTransactionBlock();
						break;

					case TRANS_STMT_SAVEPOINT:
						{
							ListCell   *cell;
							char	   *name = NULL;

							RequireTransactionChain(isTopLevel, "SAVEPOINT");

							foreach(cell, stmt->options)
							{
								DefElem    *elem = lfirst(cell);

								if (strcmp(elem->defname, "savepoint_name") == 0)
									name = strVal(elem->arg);
							}

							Assert(PointerIsValid(name));

							DefineSavepoint(name);
						}
						break;

					case TRANS_STMT_RELEASE:
						RequireTransactionChain(isTopLevel, "RELEASE SAVEPOINT");
						ReleaseSavepoint(stmt->options);
						break;

					case TRANS_STMT_ROLLBACK_TO:
						RequireTransactionChain(isTopLevel, "ROLLBACK TO SAVEPOINT");
						RollbackToSavepoint(stmt->options);

						/*
						 * CommitTransactionCommand is in charge of
						 * re-defining the savepoint again
						 */
						break;
				}
			}
			break;

			/*
			 * Portal (cursor) manipulation
			 */
		case T_DeclareCursorStmt:
			PerformCursorOpen((DeclareCursorStmt *) parsetree, params,
							  queryString, isTopLevel);
			break;

		case T_ClosePortalStmt:
			{
				ClosePortalStmt *stmt = (ClosePortalStmt *) parsetree;

				CheckRestrictedOperation("CLOSE");
				PerformPortalClose(stmt->portalname);
			}
			break;

		case T_FetchStmt:
			PerformPortalFetch((FetchStmt *) parsetree, dest,
							   completionTag);
			break;

		case T_DoStmt:
			ExecuteDoStmt((DoStmt *) parsetree);
			break;

		case T_CreateTableSpaceStmt:
			/* no event triggers for global objects */
			PreventTransactionChain(isTopLevel, "CREATE TABLESPACE");
			CreateTableSpace((CreateTableSpaceStmt *) parsetree);
			break;

		case T_DropTableSpaceStmt:
			/* no event triggers for global objects */
			PreventTransactionChain(isTopLevel, "DROP TABLESPACE");
			DropTableSpace((DropTableSpaceStmt *) parsetree);
			break;

		case T_AlterTableSpaceOptionsStmt:
			/* no event triggers for global objects */
			AlterTableSpaceOptions((AlterTableSpaceOptionsStmt *) parsetree);
			break;

		case T_TruncateStmt:
			ExecuteTruncate((TruncateStmt *) parsetree);
			break;

		case T_CopyStmt:
			{
				uint64		processed;

				DoCopy(pstate, (CopyStmt *) parsetree,
					   pstmt->stmt_location, pstmt->stmt_len,
					   &processed);
				if (completionTag)
					snprintf(completionTag, COMPLETION_TAG_BUFSIZE,
							 "COPY " UINT64_FORMAT, processed);
			}
			break;

		case T_PrepareStmt:
			CheckRestrictedOperation("PREPARE");
			PrepareQuery((PrepareStmt *) parsetree, queryString,
						 pstmt->stmt_location, pstmt->stmt_len);
			break;

		case T_ExecuteStmt:
			ExecuteQuery((ExecuteStmt *) parsetree, NULL,
						 queryString, params,
						 dest, completionTag);
			break;

		case T_DeallocateStmt:
			CheckRestrictedOperation("DEALLOCATE");
			DeallocateQuery((DeallocateStmt *) parsetree);
			break;

		case T_GrantRoleStmt:
			/* no event triggers for global objects */
			GrantRole((GrantRoleStmt *) parsetree);
			break;

		case T_CreatedbStmt:
			/* no event triggers for global objects */
			PreventTransactionChain(isTopLevel, "CREATE DATABASE");
			createdb(pstate, (CreatedbStmt *) parsetree);
			break;

		case T_AlterDatabaseStmt:
			/* no event triggers for global objects */
			AlterDatabase(pstate, (AlterDatabaseStmt *) parsetree, isTopLevel);
			break;

		case T_AlterDatabaseSetStmt:
			/* no event triggers for global objects */
			AlterDatabaseSet((AlterDatabaseSetStmt *) parsetree);
			break;

		case T_DropdbStmt:
			{
				DropdbStmt *stmt = (DropdbStmt *) parsetree;

				/* no event triggers for global objects */
				PreventTransactionChain(isTopLevel, "DROP DATABASE");
				dropdb(stmt->dbname, stmt->missing_ok);
			}
			break;

			/* Query-level asynchronous notification */
		case T_NotifyStmt:
			{
				NotifyStmt *stmt = (NotifyStmt *) parsetree;

				PreventCommandDuringRecovery("NOTIFY");
				Async_Notify(stmt->conditionname, stmt->payload);
			}
			break;

		case T_ListenStmt:
			{
				ListenStmt *stmt = (ListenStmt *) parsetree;

				PreventCommandDuringRecovery("LISTEN");
				CheckRestrictedOperation("LISTEN");
				Async_Listen(stmt->conditionname);
			}
			break;

		case T_UnlistenStmt:
			{
				UnlistenStmt *stmt = (UnlistenStmt *) parsetree;

				PreventCommandDuringRecovery("UNLISTEN");
				CheckRestrictedOperation("UNLISTEN");
				if (stmt->conditionname)
					Async_Unlisten(stmt->conditionname);
				else
					Async_UnlistenAll();
			}
			break;

		case T_LoadStmt:
			{
				LoadStmt   *stmt = (LoadStmt *) parsetree;

				closeAllVfds(); /* probably not necessary... */
				/* Allowed names are restricted if you're not superuser */
				load_file(stmt->filename, !superuser());
			}
			break;

		case T_ClusterStmt:
			/* we choose to allow this during "read only" transactions */
			PreventCommandDuringRecovery("CLUSTER");
			/* forbidden in parallel mode due to CommandIsReadOnly */
			cluster((ClusterStmt *) parsetree, isTopLevel);
			break;

		case T_VacuumStmt:
			{
				VacuumStmt *stmt = (VacuumStmt *) parsetree;

				/* we choose to allow this during "read only" transactions */
				PreventCommandDuringRecovery((stmt->options & VACOPT_VACUUM) ?
											 "VACUUM" : "ANALYZE");
				/* forbidden in parallel mode due to CommandIsReadOnly */
				ExecVacuum(stmt, isTopLevel);
			}
			break;

		case T_ExplainStmt:
			ExplainQuery(pstate, (ExplainStmt *) parsetree, queryString, params, dest);
			break;

		case T_AlterSystemStmt:
			PreventTransactionChain(isTopLevel, "ALTER SYSTEM");
			AlterSystemSetConfigFile((AlterSystemStmt *) parsetree);
			break;

		case T_VariableSetStmt:
			ExecSetVariableStmt((VariableSetStmt *) parsetree, isTopLevel);
			break;

		case T_VariableShowStmt:
			{
				VariableShowStmt *n = (VariableShowStmt *) parsetree;

				GetPGVariable(n->name, dest);
			}
			break;

		case T_DiscardStmt:
			/* should we allow DISCARD PLANS? */
			CheckRestrictedOperation("DISCARD");
			DiscardCommand((DiscardStmt *) parsetree, isTopLevel);
			break;

		case T_CreateEventTrigStmt:
			/* no event triggers on event triggers */
			CreateEventTrigger((CreateEventTrigStmt *) parsetree);
			break;

		case T_AlterEventTrigStmt:
			/* no event triggers on event triggers */
			AlterEventTrigger((AlterEventTrigStmt *) parsetree);
			break;

			/*
			 * ******************************** ROLE statements ****
			 */
		case T_CreateRoleStmt:
			/* no event triggers for global objects */
			CreateRole(pstate, (CreateRoleStmt *) parsetree);
			break;

		case T_AlterRoleStmt:
			/* no event triggers for global objects */
			AlterRole((AlterRoleStmt *) parsetree);
			break;

		case T_AlterRoleSetStmt:
			/* no event triggers for global objects */
			AlterRoleSet((AlterRoleSetStmt *) parsetree);
			break;

		case T_DropRoleStmt:
			/* no event triggers for global objects */
			DropRole((DropRoleStmt *) parsetree);
			break;

		case T_ReassignOwnedStmt:
			/* no event triggers for global objects */
			ReassignOwnedObjects((ReassignOwnedStmt *) parsetree);
			break;

		case T_LockStmt:

			/*
			 * Since the lock would just get dropped immediately, LOCK TABLE
			 * outside a transaction block is presumed to be user error.
			 */
			RequireTransactionChain(isTopLevel, "LOCK TABLE");
			/* forbidden in parallel mode due to CommandIsReadOnly */
			LockTableCommand((LockStmt *) parsetree);
			break;

		case T_ConstraintsSetStmt:
			WarnNoTransactionChain(isTopLevel, "SET CONSTRAINTS");
			AfterTriggerSetState((ConstraintsSetStmt *) parsetree);
			break;

		case T_CheckPointStmt:
			if (!superuser())
				ereport(ERROR,
						(errcode(ERRCODE_INSUFFICIENT_PRIVILEGE),
						 errmsg("must be superuser to do CHECKPOINT")));

			/*
			 * You might think we should have a PreventCommandDuringRecovery()
			 * here, but we interpret a CHECKPOINT command during recovery as
			 * a request for a restartpoint instead. We allow this since it
			 * can be a useful way of reducing switchover time when using
			 * various forms of replication.
			 */
			RequestCheckpoint(CHECKPOINT_IMMEDIATE | CHECKPOINT_WAIT |
							  (RecoveryInProgress() ? 0 : CHECKPOINT_FORCE));
			break;

		case T_ReindexStmt:
			{
				ReindexStmt *stmt = (ReindexStmt *) parsetree;

				/* we choose to allow this during "read only" transactions */
				PreventCommandDuringRecovery("REINDEX");
				/* forbidden in parallel mode due to CommandIsReadOnly */
				switch (stmt->kind)
				{
					case REINDEX_OBJECT_INDEX:
						ReindexIndex(stmt->relation, stmt->options);
						break;
					case REINDEX_OBJECT_TABLE:
						ReindexTable(stmt->relation, stmt->options);
						break;
					case REINDEX_OBJECT_SCHEMA:
					case REINDEX_OBJECT_SYSTEM:
					case REINDEX_OBJECT_DATABASE:

						/*
						 * This cannot run inside a user transaction block; if
						 * we were inside a transaction, then its commit- and
						 * start-transaction-command calls would not have the
						 * intended effect!
						 */
						PreventTransactionChain(isTopLevel,
												(stmt->kind == REINDEX_OBJECT_SCHEMA) ? "REINDEX SCHEMA" :
												(stmt->kind == REINDEX_OBJECT_SYSTEM) ? "REINDEX SYSTEM" :
												"REINDEX DATABASE");
						ReindexMultipleTables(stmt->name, stmt->kind, stmt->options);
						break;
					default:
						elog(ERROR, "unrecognized object type: %d",
							 (int) stmt->kind);
						break;
				}
			}
			break;

			/*
			 * The following statements are supported by Event Triggers only
			 * in some cases, so we "fast path" them in the other cases.
			 */

		case T_GrantStmt:
			{
				GrantStmt  *stmt = (GrantStmt *) parsetree;

				if (EventTriggerSupportsGrantObjectType(stmt->objtype))
					ProcessUtilitySlow(pstate, pstmt, queryString,
									   context, params,
									   dest, completionTag);
				else
					ExecuteGrantStmt(stmt);
			}
			break;

		case T_DropStmt:
			{
				DropStmt   *stmt = (DropStmt *) parsetree;

				if (EventTriggerSupportsObjectType(stmt->removeType))
					ProcessUtilitySlow(pstate, pstmt, queryString,
									   context, params,
									   dest, completionTag);
				else
					ExecDropStmt(stmt, isTopLevel);
			}
			break;

		case T_RenameStmt:
			{
				RenameStmt *stmt = (RenameStmt *) parsetree;

				if (EventTriggerSupportsObjectType(stmt->renameType))
					ProcessUtilitySlow(pstate, pstmt, queryString,
									   context, params,
									   dest, completionTag);
				else
					ExecRenameStmt(stmt);
			}
			break;

		case T_AlterObjectDependsStmt:
			{
				AlterObjectDependsStmt *stmt = (AlterObjectDependsStmt *) parsetree;

				if (EventTriggerSupportsObjectType(stmt->objectType))
					ProcessUtilitySlow(pstate, pstmt, queryString,
									   context, params,
									   dest, completionTag);
				else
					ExecAlterObjectDependsStmt(stmt, NULL);
			}
			break;

		case T_AlterObjectSchemaStmt:
			{
				AlterObjectSchemaStmt *stmt = (AlterObjectSchemaStmt *) parsetree;

				if (EventTriggerSupportsObjectType(stmt->objectType))
					ProcessUtilitySlow(pstate, pstmt, queryString,
									   context, params,
									   dest, completionTag);
				else
					ExecAlterObjectSchemaStmt(stmt, NULL);
			}
			break;

		case T_AlterOwnerStmt:
			{
				AlterOwnerStmt *stmt = (AlterOwnerStmt *) parsetree;

				if (EventTriggerSupportsObjectType(stmt->objectType))
					ProcessUtilitySlow(pstate, pstmt, queryString,
									   context, params,
									   dest, completionTag);
				else
					ExecAlterOwnerStmt(stmt);
			}
			break;

		case T_CommentStmt:
			{
				CommentStmt *stmt = (CommentStmt *) parsetree;

				if (EventTriggerSupportsObjectType(stmt->objtype))
					ProcessUtilitySlow(pstate, pstmt, queryString,
									   context, params,
									   dest, completionTag);
				else
					CommentObject(stmt);
				break;
			}

		case T_SecLabelStmt:
			{
				SecLabelStmt *stmt = (SecLabelStmt *) parsetree;

				if (EventTriggerSupportsObjectType(stmt->objtype))
					ProcessUtilitySlow(pstate, pstmt, queryString,
									   context, params,
									   dest, completionTag);
				else
					ExecSecLabelStmt(stmt);
				break;
			}

		default:
			/* All other statement types have event trigger support */
			ProcessUtilitySlow(pstate, pstmt, queryString,
							   context, params,
							   dest, completionTag);
			break;
	}

	free_parsestate(pstate);
}

/*
 * The "Slow" variant of ProcessUtility should only receive statements
 * supported by the event triggers facility.  Therefore, we always
 * perform the trigger support calls if the context allows it.
 */
static void
ProcessUtilitySlow(ParseState *pstate,
				   PlannedStmt *pstmt,
				   const char *queryString,
				   ProcessUtilityContext context,
				   ParamListInfo params,
				   DestReceiver *dest,
				   char *completionTag)
{
	Node	   *parsetree = pstmt->utilityStmt;
	bool		isTopLevel = (context == PROCESS_UTILITY_TOPLEVEL);
	bool		isCompleteQuery = (context <= PROCESS_UTILITY_QUERY);
	bool		needCleanup;
	bool		commandCollected = false;
	ObjectAddress address;
	ObjectAddress secondaryObject = InvalidObjectAddress;

	/* All event trigger calls are done only when isCompleteQuery is true */
	needCleanup = isCompleteQuery && EventTriggerBeginCompleteQuery();

	/* PG_TRY block is to ensure we call EventTriggerEndCompleteQuery */
	PG_TRY();
	{
		if (isCompleteQuery)
			EventTriggerDDLCommandStart(parsetree);

		switch (nodeTag(parsetree))
		{
				/*
				 * relation and attribute manipulation
				 */
			case T_CreateSchemaStmt:
				CreateSchemaCommand((CreateSchemaStmt *) parsetree,
									queryString,
									pstmt->stmt_location,
									pstmt->stmt_len);

				/*
				 * EventTriggerCollectSimpleCommand called by
				 * CreateSchemaCommand
				 */
				commandCollected = true;
				break;

			case T_CreateStmt:
			case T_CreateForeignTableStmt:
				{
					List	   *stmts;
					ListCell   *l;

					/* Run parse analysis ... */
					stmts = transformCreateStmt((CreateStmt *) parsetree,
												queryString);

					/* ... and do it */
					foreach(l, stmts)
					{
						Node	   *stmt = (Node *) lfirst(l);

						if (IsA(stmt, CreateStmt))
						{
							Datum		toast_options;
							static char *validnsps[] = HEAP_RELOPT_NAMESPACES;

							/* Create the table itself */
							address = DefineRelation((CreateStmt *) stmt,
													 RELKIND_RELATION,
													 InvalidOid, NULL,
													 queryString);
							EventTriggerCollectSimpleCommand(address,
															 secondaryObject,
															 stmt);

							/*
							 * Let NewRelationCreateToastTable decide if this
							 * one needs a secondary relation too.
							 */
							CommandCounterIncrement();

							/*
							 * parse and validate reloptions for the toast
							 * table
							 */
							toast_options = transformRelOptions((Datum) 0,
											  ((CreateStmt *) stmt)->options,
																"toast",
																validnsps,
																true,
																false);
							(void) heap_reloptions(RELKIND_TOASTVALUE,
												   toast_options,
												   true);

							NewRelationCreateToastTable(address.objectId,
														toast_options);
						}
						else if (IsA(stmt, CreateForeignTableStmt))
						{
							/* Create the table itself */
							address = DefineRelation((CreateStmt *) stmt,
													 RELKIND_FOREIGN_TABLE,
													 InvalidOid, NULL,
													 queryString);
							CreateForeignTable((CreateForeignTableStmt *) stmt,
											   address.objectId);
							EventTriggerCollectSimpleCommand(address,
															 secondaryObject,
															 stmt);
						}
						else
						{
							/*
							 * Recurse for anything else.  Note the recursive
							 * call will stash the objects so created into our
							 * event trigger context.
							 */
							PlannedStmt *wrapper;

							wrapper = makeNode(PlannedStmt);
							wrapper->commandType = CMD_UTILITY;
							wrapper->canSetTag = false;
							wrapper->utilityStmt = stmt;
							wrapper->stmt_location = pstmt->stmt_location;
							wrapper->stmt_len = pstmt->stmt_len;

							ProcessUtility(wrapper,
										   queryString,
										   PROCESS_UTILITY_SUBCOMMAND,
										   params,
										   None_Receiver,
										   NULL);
						}

						/* Need CCI between commands */
						if (lnext(l) != NULL)
							CommandCounterIncrement();
					}

					/*
					 * The multiple commands generated here are stashed
					 * individually, so disable collection below.
					 */
					commandCollected = true;
				}
				break;

			case T_AlterTableStmt:
				{
					AlterTableStmt *atstmt = (AlterTableStmt *) parsetree;
					Oid			relid;
					List	   *stmts;
					ListCell   *l;
					LOCKMODE	lockmode;

					/*
					 * Figure out lock mode, and acquire lock.  This also does
					 * basic permissions checks, so that we won't wait for a
					 * lock on (for example) a relation on which we have no
					 * permissions.
					 */
					lockmode = AlterTableGetLockLevel(atstmt->cmds);
					relid = AlterTableLookupRelation(atstmt, lockmode);

					if (OidIsValid(relid))
					{
						/* Run parse analysis ... */
						stmts = transformAlterTableStmt(relid, atstmt,
														queryString);

						/* ... ensure we have an event trigger context ... */
						EventTriggerAlterTableStart(parsetree);
						EventTriggerAlterTableRelid(relid);

						/* ... and do it */
						foreach(l, stmts)
						{
							Node	   *stmt = (Node *) lfirst(l);

							if (IsA(stmt, AlterTableStmt))
							{
								/* Do the table alteration proper */
								AlterTable(relid, lockmode,
										   (AlterTableStmt *) stmt);
							}
							else
							{
								/*
								 * Recurse for anything else.  If we need to
								 * do so, "close" the current complex-command
								 * set, and start a new one at the bottom;
								 * this is needed to ensure the ordering of
								 * queued commands is consistent with the way
								 * they are executed here.
								 */
								PlannedStmt *wrapper;

								EventTriggerAlterTableEnd();
								wrapper = makeNode(PlannedStmt);
								wrapper->commandType = CMD_UTILITY;
								wrapper->canSetTag = false;
								wrapper->utilityStmt = stmt;
								wrapper->stmt_location = pstmt->stmt_location;
								wrapper->stmt_len = pstmt->stmt_len;
								ProcessUtility(wrapper,
											   queryString,
											   PROCESS_UTILITY_SUBCOMMAND,
											   params,
											   None_Receiver,
											   NULL);
								EventTriggerAlterTableStart(parsetree);
								EventTriggerAlterTableRelid(relid);
							}

							/* Need CCI between commands */
							if (lnext(l) != NULL)
								CommandCounterIncrement();
						}

						/* done */
						EventTriggerAlterTableEnd();
					}
					else
						ereport(NOTICE,
						  (errmsg("relation \"%s\" does not exist, skipping",
								  atstmt->relation->relname)));
				}

				/* ALTER TABLE stashes commands internally */
				commandCollected = true;
				break;

			case T_AlterDomainStmt:
				{
					AlterDomainStmt *stmt = (AlterDomainStmt *) parsetree;

					/*
					 * Some or all of these functions are recursive to cover
					 * inherited things, so permission checks are done there.
					 */
					switch (stmt->subtype)
					{
						case 'T':		/* ALTER DOMAIN DEFAULT */

							/*
							 * Recursively alter column default for table and,
							 * if requested, for descendants
							 */
							address =
								AlterDomainDefault(stmt->typeName,
												   stmt->def);
							break;
						case 'N':		/* ALTER DOMAIN DROP NOT NULL */
							address =
								AlterDomainNotNull(stmt->typeName,
												   false);
							break;
						case 'O':		/* ALTER DOMAIN SET NOT NULL */
							address =
								AlterDomainNotNull(stmt->typeName,
												   true);
							break;
						case 'C':		/* ADD CONSTRAINT */
							address =
								AlterDomainAddConstraint(stmt->typeName,
														 stmt->def,
														 &secondaryObject);
							break;
						case 'X':		/* DROP CONSTRAINT */
							address =
								AlterDomainDropConstraint(stmt->typeName,
														  stmt->name,
														  stmt->behavior,
														  stmt->missing_ok);
							break;
						case 'V':		/* VALIDATE CONSTRAINT */
							address =
								AlterDomainValidateConstraint(stmt->typeName,
															  stmt->name);
							break;
						default:		/* oops */
							elog(ERROR, "unrecognized alter domain type: %d",
								 (int) stmt->subtype);
							break;
					}
				}
				break;

				/*
				 * ************* object creation / destruction **************
				 */
			case T_DefineStmt:
				{
					DefineStmt *stmt = (DefineStmt *) parsetree;

					switch (stmt->kind)
					{
						case OBJECT_AGGREGATE:
							address =
								DefineAggregate(pstate, stmt->defnames, stmt->args,
												stmt->oldstyle,
												stmt->definition);
							break;
						case OBJECT_OPERATOR:
							Assert(stmt->args == NIL);
							address = DefineOperator(stmt->defnames,
													 stmt->definition);
							break;
						case OBJECT_TYPE:
							Assert(stmt->args == NIL);
							address = DefineType(pstate,
												 stmt->defnames,
												 stmt->definition);
							break;
						case OBJECT_TSPARSER:
							Assert(stmt->args == NIL);
							address = DefineTSParser(stmt->defnames,
													 stmt->definition);
							break;
						case OBJECT_TSDICTIONARY:
							Assert(stmt->args == NIL);
							address = DefineTSDictionary(stmt->defnames,
														 stmt->definition);
							break;
						case OBJECT_TSTEMPLATE:
							Assert(stmt->args == NIL);
							address = DefineTSTemplate(stmt->defnames,
													   stmt->definition);
							break;
						case OBJECT_TSCONFIGURATION:
							Assert(stmt->args == NIL);
							address = DefineTSConfiguration(stmt->defnames,
															stmt->definition,
															&secondaryObject);
							break;
						case OBJECT_COLLATION:
							Assert(stmt->args == NIL);
							address = DefineCollation(pstate,
													  stmt->defnames,
													  stmt->definition,
													  stmt->if_not_exists);
							break;
						default:
							elog(ERROR, "unrecognized define stmt type: %d",
								 (int) stmt->kind);
							break;
					}
				}
				break;

			case T_IndexStmt:	/* CREATE INDEX */
				{
					IndexStmt  *stmt = (IndexStmt *) parsetree;
					Oid			relid;
					LOCKMODE	lockmode;

					if (stmt->concurrent)
						PreventTransactionChain(isTopLevel,
												"CREATE INDEX CONCURRENTLY");

					/*
					 * Look up the relation OID just once, right here at the
					 * beginning, so that we don't end up repeating the name
					 * lookup later and latching onto a different relation
					 * partway through.  To avoid lock upgrade hazards, it's
					 * important that we take the strongest lock that will
					 * eventually be needed here, so the lockmode calculation
					 * needs to match what DefineIndex() does.
					 */
					lockmode = stmt->concurrent ? ShareUpdateExclusiveLock
						: ShareLock;
					relid =
						RangeVarGetRelidExtended(stmt->relation, lockmode,
												 false, false,
												 RangeVarCallbackOwnsRelation,
												 NULL);

					/* Run parse analysis ... */
					stmt = transformIndexStmt(relid, stmt, queryString);

					/* ... and do it */
					EventTriggerAlterTableStart(parsetree);
					address =
						DefineIndex(relid,		/* OID of heap relation */
									stmt,
									InvalidOid, /* no predefined OID */
									false,		/* is_alter_table */
									true,		/* check_rights */
									false,		/* skip_build */
									false);		/* quiet */

					/*
					 * Add the CREATE INDEX node itself to stash right away;
					 * if there were any commands stashed in the ALTER TABLE
					 * code, we need them to appear after this one.
					 */
					EventTriggerCollectSimpleCommand(address, secondaryObject,
													 parsetree);
					commandCollected = true;
					EventTriggerAlterTableEnd();
				}
				break;

			case T_CreateExtensionStmt:
				address = CreateExtension(pstate, (CreateExtensionStmt *) parsetree);
				break;

			case T_AlterExtensionStmt:
				address = ExecAlterExtensionStmt(pstate, (AlterExtensionStmt *) parsetree);
				break;

			case T_AlterExtensionContentsStmt:
				address = ExecAlterExtensionContentsStmt((AlterExtensionContentsStmt *) parsetree,
														 &secondaryObject);
				break;

			case T_CreateFdwStmt:
				address = CreateForeignDataWrapper((CreateFdwStmt *) parsetree);
				break;

			case T_AlterFdwStmt:
				address = AlterForeignDataWrapper((AlterFdwStmt *) parsetree);
				break;

			case T_CreateForeignServerStmt:
				address = CreateForeignServer((CreateForeignServerStmt *) parsetree);
				break;

			case T_AlterForeignServerStmt:
				address = AlterForeignServer((AlterForeignServerStmt *) parsetree);
				break;

			case T_CreateUserMappingStmt:
				address = CreateUserMapping((CreateUserMappingStmt *) parsetree);
				break;

			case T_AlterUserMappingStmt:
				address = AlterUserMapping((AlterUserMappingStmt *) parsetree);
				break;

			case T_DropUserMappingStmt:
				RemoveUserMapping((DropUserMappingStmt *) parsetree);
				/* no commands stashed for DROP */
				commandCollected = true;
				break;

			case T_ImportForeignSchemaStmt:
				ImportForeignSchema((ImportForeignSchemaStmt *) parsetree);
				/* commands are stashed inside ImportForeignSchema */
				commandCollected = true;
				break;

			case T_CompositeTypeStmt:	/* CREATE TYPE (composite) */
				{
					CompositeTypeStmt *stmt = (CompositeTypeStmt *) parsetree;

					address = DefineCompositeType(stmt->typevar,
												  stmt->coldeflist);
				}
				break;

			case T_CreateEnumStmt:		/* CREATE TYPE AS ENUM */
				address = DefineEnum((CreateEnumStmt *) parsetree);
				break;

			case T_CreateRangeStmt:		/* CREATE TYPE AS RANGE */
				address = DefineRange((CreateRangeStmt *) parsetree);
				break;

			case T_AlterEnumStmt:		/* ALTER TYPE (enum) */
				address = AlterEnum((AlterEnumStmt *) parsetree);
				break;

			case T_ViewStmt:	/* CREATE VIEW */
				EventTriggerAlterTableStart(parsetree);
				address = DefineView((ViewStmt *) parsetree, queryString,
									 pstmt->stmt_location, pstmt->stmt_len);
				EventTriggerCollectSimpleCommand(address, secondaryObject,
												 parsetree);
				/* stashed internally */
				commandCollected = true;
				EventTriggerAlterTableEnd();
				break;

			case T_CreateFunctionStmt:	/* CREATE FUNCTION */
				address = CreateFunction(pstate, (CreateFunctionStmt *) parsetree);
				break;

			case T_AlterFunctionStmt:	/* ALTER FUNCTION */
				address = AlterFunction(pstate, (AlterFunctionStmt *) parsetree);
				break;

			case T_RuleStmt:	/* CREATE RULE */
				address = DefineRule((RuleStmt *) parsetree, queryString);
				break;

			case T_CreateSeqStmt:
				address = DefineSequence(pstate, (CreateSeqStmt *) parsetree);
				break;

			case T_AlterSeqStmt:
				address = AlterSequence(pstate, (AlterSeqStmt *) parsetree);
				break;

			case T_CreateTableAsStmt:
				address = ExecCreateTableAs((CreateTableAsStmt *) parsetree,
										 queryString, params, completionTag);
				break;

			case T_RefreshMatViewStmt:

				/*
				 * REFRSH CONCURRENTLY executes some DDL commands internally.
				 * Inhibit DDL command collection here to avoid those commands
				 * from showing up in the deparsed command queue.  The refresh
				 * command itself is queued, which is enough.
				 */
				EventTriggerInhibitCommandCollection();
				PG_TRY();
				{
					address = ExecRefreshMatView((RefreshMatViewStmt *) parsetree,
										 queryString, params, completionTag);
				}
				PG_CATCH();
				{
					EventTriggerUndoInhibitCommandCollection();
					PG_RE_THROW();
				}
				PG_END_TRY();
				EventTriggerUndoInhibitCommandCollection();
				break;

			case T_CreateTrigStmt:
				address = CreateTrigger((CreateTrigStmt *) parsetree,
										queryString, InvalidOid, InvalidOid,
										InvalidOid, InvalidOid, false);
				break;

			case T_CreatePLangStmt:
				address = CreateProceduralLanguage((CreatePLangStmt *) parsetree);
				break;

			case T_CreateDomainStmt:
				address = DefineDomain((CreateDomainStmt *) parsetree);
				break;

			case T_CreateConversionStmt:
				address = CreateConversionCommand((CreateConversionStmt *) parsetree);
				break;

			case T_CreateCastStmt:
				address = CreateCast((CreateCastStmt *) parsetree);
				break;

			case T_CreateOpClassStmt:
				DefineOpClass((CreateOpClassStmt *) parsetree);
				/* command is stashed in DefineOpClass */
				commandCollected = true;
				break;

			case T_CreateOpFamilyStmt:
				address = DefineOpFamily((CreateOpFamilyStmt *) parsetree);
				break;

			case T_CreateTransformStmt:
				address = CreateTransform((CreateTransformStmt *) parsetree);
				break;

			case T_AlterOpFamilyStmt:
				AlterOpFamily((AlterOpFamilyStmt *) parsetree);
				/* commands are stashed in AlterOpFamily */
				commandCollected = true;
				break;

			case T_AlterTSDictionaryStmt:
				address = AlterTSDictionary((AlterTSDictionaryStmt *) parsetree);
				break;

			case T_AlterTSConfigurationStmt:
				AlterTSConfiguration((AlterTSConfigurationStmt *) parsetree);

				/*
				 * Commands are stashed in MakeConfigurationMapping and
				 * DropConfigurationMapping, which are called from
				 * AlterTSConfiguration
				 */
				commandCollected = true;
				break;

			case T_AlterTableMoveAllStmt:
				AlterTableMoveAll((AlterTableMoveAllStmt *) parsetree);
				/* commands are stashed in AlterTableMoveAll */
				commandCollected = true;
				break;

			case T_DropStmt:
				ExecDropStmt((DropStmt *) parsetree, isTopLevel);
				/* no commands stashed for DROP */
				commandCollected = true;
				break;

			case T_RenameStmt:
				address = ExecRenameStmt((RenameStmt *) parsetree);
				break;

			case T_AlterObjectDependsStmt:
				address =
					ExecAlterObjectDependsStmt((AlterObjectDependsStmt *) parsetree,
											   &secondaryObject);
				break;

			case T_AlterObjectSchemaStmt:
				address =
					ExecAlterObjectSchemaStmt((AlterObjectSchemaStmt *) parsetree,
											  &secondaryObject);
				break;

			case T_AlterOwnerStmt:
				address = ExecAlterOwnerStmt((AlterOwnerStmt *) parsetree);
				break;

			case T_AlterOperatorStmt:
				address = AlterOperator((AlterOperatorStmt *) parsetree);
				break;

			case T_CommentStmt:
				address = CommentObject((CommentStmt *) parsetree);
				break;

			case T_GrantStmt:
				ExecuteGrantStmt((GrantStmt *) parsetree);
				/* commands are stashed in ExecGrantStmt_oids */
				commandCollected = true;
				break;

			case T_DropOwnedStmt:
				DropOwnedObjects((DropOwnedStmt *) parsetree);
				/* no commands stashed for DROP */
				commandCollected = true;
				break;

			case T_AlterDefaultPrivilegesStmt:
				ExecAlterDefaultPrivilegesStmt(pstate, (AlterDefaultPrivilegesStmt *) parsetree);
				EventTriggerCollectAlterDefPrivs((AlterDefaultPrivilegesStmt *) parsetree);
				commandCollected = true;
				break;

			case T_CreatePolicyStmt:	/* CREATE POLICY */
				address = CreatePolicy((CreatePolicyStmt *) parsetree);
				break;

			case T_AlterPolicyStmt:		/* ALTER POLICY */
				address = AlterPolicy((AlterPolicyStmt *) parsetree);
				break;

			case T_SecLabelStmt:
				address = ExecSecLabelStmt((SecLabelStmt *) parsetree);
				break;

			case T_CreateAmStmt:
				address = CreateAccessMethod((CreateAmStmt *) parsetree);
				break;

			case T_CreatePublicationStmt:
				address = CreatePublication((CreatePublicationStmt *) parsetree);
				break;

			case T_AlterPublicationStmt:
				AlterPublication((AlterPublicationStmt *) parsetree);
				/*
				 * AlterPublication calls EventTriggerCollectSimpleCommand
				 * directly
				 */
				commandCollected = true;
				break;

			case T_CreateSubscriptionStmt:
				address = CreateSubscription((CreateSubscriptionStmt *) parsetree,
											 isTopLevel);
				break;

			case T_AlterSubscriptionStmt:
				address = AlterSubscription((AlterSubscriptionStmt *) parsetree);
				break;

			case T_DropSubscriptionStmt:
				DropSubscription((DropSubscriptionStmt *) parsetree, isTopLevel);
				/* no commands stashed for DROP */
				commandCollected = true;
				break;

<<<<<<< HEAD
			case T_CreateStatsStmt:		/* CREATE STATISTICS */
				address = CreateStatistics((CreateStatsStmt *) parsetree);
=======
			case T_AlterCollationStmt:
				address = AlterCollation((AlterCollationStmt *) parsetree);
>>>>>>> 218747d2
				break;

			default:
				elog(ERROR, "unrecognized node type: %d",
					 (int) nodeTag(parsetree));
				break;
		}

		/*
		 * Remember the object so that ddl_command_end event triggers have
		 * access to it.
		 */
		if (!commandCollected)
			EventTriggerCollectSimpleCommand(address, secondaryObject,
											 parsetree);

		if (isCompleteQuery)
		{
			EventTriggerSQLDrop(parsetree);
			EventTriggerDDLCommandEnd(parsetree);
		}
	}
	PG_CATCH();
	{
		if (needCleanup)
			EventTriggerEndCompleteQuery();
		PG_RE_THROW();
	}
	PG_END_TRY();

	if (needCleanup)
		EventTriggerEndCompleteQuery();
}

/*
 * Dispatch function for DropStmt
 */
static void
ExecDropStmt(DropStmt *stmt, bool isTopLevel)
{
	switch (stmt->removeType)
	{
		case OBJECT_INDEX:
			if (stmt->concurrent)
				PreventTransactionChain(isTopLevel,
										"DROP INDEX CONCURRENTLY");
			/* fall through */

		case OBJECT_TABLE:
		case OBJECT_SEQUENCE:
		case OBJECT_VIEW:
		case OBJECT_MATVIEW:
		case OBJECT_FOREIGN_TABLE:
			RemoveRelations(stmt);
			break;
		default:
			RemoveObjects(stmt);
			break;
	}
}


/*
 * UtilityReturnsTuples
 *		Return "true" if this utility statement will send output to the
 *		destination.
 *
 * Generally, there should be a case here for each case in ProcessUtility
 * where "dest" is passed on.
 */
bool
UtilityReturnsTuples(Node *parsetree)
{
	switch (nodeTag(parsetree))
	{
		case T_FetchStmt:
			{
				FetchStmt  *stmt = (FetchStmt *) parsetree;
				Portal		portal;

				if (stmt->ismove)
					return false;
				portal = GetPortalByName(stmt->portalname);
				if (!PortalIsValid(portal))
					return false;		/* not our business to raise error */
				return portal->tupDesc ? true : false;
			}

		case T_ExecuteStmt:
			{
				ExecuteStmt *stmt = (ExecuteStmt *) parsetree;
				PreparedStatement *entry;

				entry = FetchPreparedStatement(stmt->name, false);
				if (!entry)
					return false;		/* not our business to raise error */
				if (entry->plansource->resultDesc)
					return true;
				return false;
			}

		case T_ExplainStmt:
			return true;

		case T_VariableShowStmt:
			return true;

		default:
			return false;
	}
}

/*
 * UtilityTupleDescriptor
 *		Fetch the actual output tuple descriptor for a utility statement
 *		for which UtilityReturnsTuples() previously returned "true".
 *
 * The returned descriptor is created in (or copied into) the current memory
 * context.
 */
TupleDesc
UtilityTupleDescriptor(Node *parsetree)
{
	switch (nodeTag(parsetree))
	{
		case T_FetchStmt:
			{
				FetchStmt  *stmt = (FetchStmt *) parsetree;
				Portal		portal;

				if (stmt->ismove)
					return NULL;
				portal = GetPortalByName(stmt->portalname);
				if (!PortalIsValid(portal))
					return NULL;	/* not our business to raise error */
				return CreateTupleDescCopy(portal->tupDesc);
			}

		case T_ExecuteStmt:
			{
				ExecuteStmt *stmt = (ExecuteStmt *) parsetree;
				PreparedStatement *entry;

				entry = FetchPreparedStatement(stmt->name, false);
				if (!entry)
					return NULL;	/* not our business to raise error */
				return FetchPreparedStatementResultDesc(entry);
			}

		case T_ExplainStmt:
			return ExplainResultDesc((ExplainStmt *) parsetree);

		case T_VariableShowStmt:
			{
				VariableShowStmt *n = (VariableShowStmt *) parsetree;

				return GetPGVariableResultDesc(n->name);
			}

		default:
			return NULL;
	}
}


/*
 * QueryReturnsTuples
 *		Return "true" if this Query will send output to the destination.
 */
#ifdef NOT_USED
bool
QueryReturnsTuples(Query *parsetree)
{
	switch (parsetree->commandType)
	{
		case CMD_SELECT:
			/* returns tuples */
			return true;
		case CMD_INSERT:
		case CMD_UPDATE:
		case CMD_DELETE:
			/* the forms with RETURNING return tuples */
			if (parsetree->returningList)
				return true;
			break;
		case CMD_UTILITY:
			return UtilityReturnsTuples(parsetree->utilityStmt);
		case CMD_UNKNOWN:
		case CMD_NOTHING:
			/* probably shouldn't get here */
			break;
	}
	return false;				/* default */
}
#endif


/*
 * UtilityContainsQuery
 *		Return the contained Query, or NULL if there is none
 *
 * Certain utility statements, such as EXPLAIN, contain a plannable Query.
 * This function encapsulates knowledge of exactly which ones do.
 * We assume it is invoked only on already-parse-analyzed statements
 * (else the contained parsetree isn't a Query yet).
 *
 * In some cases (currently, only EXPLAIN of CREATE TABLE AS/SELECT INTO and
 * CREATE MATERIALIZED VIEW), potentially Query-containing utility statements
 * can be nested.  This function will drill down to a non-utility Query, or
 * return NULL if none.
 */
Query *
UtilityContainsQuery(Node *parsetree)
{
	Query	   *qry;

	switch (nodeTag(parsetree))
	{
		case T_DeclareCursorStmt:
			qry = castNode(Query, ((DeclareCursorStmt *) parsetree)->query);
			if (qry->commandType == CMD_UTILITY)
				return UtilityContainsQuery(qry->utilityStmt);
			return qry;

		case T_ExplainStmt:
			qry = castNode(Query, ((ExplainStmt *) parsetree)->query);
			if (qry->commandType == CMD_UTILITY)
				return UtilityContainsQuery(qry->utilityStmt);
			return qry;

		case T_CreateTableAsStmt:
			qry = castNode(Query, ((CreateTableAsStmt *) parsetree)->query);
			if (qry->commandType == CMD_UTILITY)
				return UtilityContainsQuery(qry->utilityStmt);
			return qry;

		default:
			return NULL;
	}
}


/*
 * AlterObjectTypeCommandTag
 *		helper function for CreateCommandTag
 *
 * This covers most cases where ALTER is used with an ObjectType enum.
 */
static const char *
AlterObjectTypeCommandTag(ObjectType objtype)
{
	const char *tag;

	switch (objtype)
	{
		case OBJECT_AGGREGATE:
			tag = "ALTER AGGREGATE";
			break;
		case OBJECT_ATTRIBUTE:
			tag = "ALTER TYPE";
			break;
		case OBJECT_CAST:
			tag = "ALTER CAST";
			break;
		case OBJECT_COLLATION:
			tag = "ALTER COLLATION";
			break;
		case OBJECT_COLUMN:
			tag = "ALTER TABLE";
			break;
		case OBJECT_CONVERSION:
			tag = "ALTER CONVERSION";
			break;
		case OBJECT_DATABASE:
			tag = "ALTER DATABASE";
			break;
		case OBJECT_DOMAIN:
		case OBJECT_DOMCONSTRAINT:
			tag = "ALTER DOMAIN";
			break;
		case OBJECT_EXTENSION:
			tag = "ALTER EXTENSION";
			break;
		case OBJECT_FDW:
			tag = "ALTER FOREIGN DATA WRAPPER";
			break;
		case OBJECT_FOREIGN_SERVER:
			tag = "ALTER SERVER";
			break;
		case OBJECT_FOREIGN_TABLE:
			tag = "ALTER FOREIGN TABLE";
			break;
		case OBJECT_FUNCTION:
			tag = "ALTER FUNCTION";
			break;
		case OBJECT_INDEX:
			tag = "ALTER INDEX";
			break;
		case OBJECT_LANGUAGE:
			tag = "ALTER LANGUAGE";
			break;
		case OBJECT_LARGEOBJECT:
			tag = "ALTER LARGE OBJECT";
			break;
		case OBJECT_OPCLASS:
			tag = "ALTER OPERATOR CLASS";
			break;
		case OBJECT_OPERATOR:
			tag = "ALTER OPERATOR";
			break;
		case OBJECT_OPFAMILY:
			tag = "ALTER OPERATOR FAMILY";
			break;
		case OBJECT_POLICY:
			tag = "ALTER POLICY";
			break;
		case OBJECT_ROLE:
			tag = "ALTER ROLE";
			break;
		case OBJECT_RULE:
			tag = "ALTER RULE";
			break;
		case OBJECT_SCHEMA:
			tag = "ALTER SCHEMA";
			break;
		case OBJECT_SEQUENCE:
			tag = "ALTER SEQUENCE";
			break;
		case OBJECT_TABLE:
		case OBJECT_TABCONSTRAINT:
			tag = "ALTER TABLE";
			break;
		case OBJECT_TABLESPACE:
			tag = "ALTER TABLESPACE";
			break;
		case OBJECT_TRIGGER:
			tag = "ALTER TRIGGER";
			break;
		case OBJECT_EVENT_TRIGGER:
			tag = "ALTER EVENT TRIGGER";
			break;
		case OBJECT_TSCONFIGURATION:
			tag = "ALTER TEXT SEARCH CONFIGURATION";
			break;
		case OBJECT_TSDICTIONARY:
			tag = "ALTER TEXT SEARCH DICTIONARY";
			break;
		case OBJECT_TSPARSER:
			tag = "ALTER TEXT SEARCH PARSER";
			break;
		case OBJECT_TSTEMPLATE:
			tag = "ALTER TEXT SEARCH TEMPLATE";
			break;
		case OBJECT_TYPE:
			tag = "ALTER TYPE";
			break;
		case OBJECT_VIEW:
			tag = "ALTER VIEW";
			break;
		case OBJECT_MATVIEW:
			tag = "ALTER MATERIALIZED VIEW";
			break;
		case OBJECT_PUBLICATION:
			tag = "ALTER PUBLICATION";
			break;
		case OBJECT_SUBSCRIPTION:
			tag = "ALTER SUBSCRIPTION";
		case OBJECT_STATISTIC_EXT:
			tag = "ALTER STATISTICS";
			break;
		default:
			tag = "???";
			break;
	}

	return tag;
}

/*
 * CreateCommandTag
 *		utility to get a string representation of the command operation,
 *		given either a raw (un-analyzed) parsetree, an analyzed Query,
 *		or a PlannedStmt.
 *
 * This must handle all command types, but since the vast majority
 * of 'em are utility commands, it seems sensible to keep it here.
 *
 * NB: all result strings must be shorter than COMPLETION_TAG_BUFSIZE.
 * Also, the result must point at a true constant (permanent storage).
 */
const char *
CreateCommandTag(Node *parsetree)
{
	const char *tag;

	switch (nodeTag(parsetree))
	{
			/* recurse if we're given a RawStmt */
		case T_RawStmt:
			tag = CreateCommandTag(((RawStmt *) parsetree)->stmt);
			break;

			/* raw plannable queries */
		case T_InsertStmt:
			tag = "INSERT";
			break;

		case T_DeleteStmt:
			tag = "DELETE";
			break;

		case T_UpdateStmt:
			tag = "UPDATE";
			break;

		case T_SelectStmt:
			tag = "SELECT";
			break;

			/* utility statements --- same whether raw or cooked */
		case T_TransactionStmt:
			{
				TransactionStmt *stmt = (TransactionStmt *) parsetree;

				switch (stmt->kind)
				{
					case TRANS_STMT_BEGIN:
						tag = "BEGIN";
						break;

					case TRANS_STMT_START:
						tag = "START TRANSACTION";
						break;

					case TRANS_STMT_COMMIT:
						tag = "COMMIT";
						break;

					case TRANS_STMT_ROLLBACK:
					case TRANS_STMT_ROLLBACK_TO:
						tag = "ROLLBACK";
						break;

					case TRANS_STMT_SAVEPOINT:
						tag = "SAVEPOINT";
						break;

					case TRANS_STMT_RELEASE:
						tag = "RELEASE";
						break;

					case TRANS_STMT_PREPARE:
						tag = "PREPARE TRANSACTION";
						break;

					case TRANS_STMT_COMMIT_PREPARED:
						tag = "COMMIT PREPARED";
						break;

					case TRANS_STMT_ROLLBACK_PREPARED:
						tag = "ROLLBACK PREPARED";
						break;

					default:
						tag = "???";
						break;
				}
			}
			break;

		case T_DeclareCursorStmt:
			tag = "DECLARE CURSOR";
			break;

		case T_ClosePortalStmt:
			{
				ClosePortalStmt *stmt = (ClosePortalStmt *) parsetree;

				if (stmt->portalname == NULL)
					tag = "CLOSE CURSOR ALL";
				else
					tag = "CLOSE CURSOR";
			}
			break;

		case T_FetchStmt:
			{
				FetchStmt  *stmt = (FetchStmt *) parsetree;

				tag = (stmt->ismove) ? "MOVE" : "FETCH";
			}
			break;

		case T_CreateDomainStmt:
			tag = "CREATE DOMAIN";
			break;

		case T_CreateSchemaStmt:
			tag = "CREATE SCHEMA";
			break;

		case T_CreateStmt:
			tag = "CREATE TABLE";
			break;

		case T_CreateTableSpaceStmt:
			tag = "CREATE TABLESPACE";
			break;

		case T_DropTableSpaceStmt:
			tag = "DROP TABLESPACE";
			break;

		case T_AlterTableSpaceOptionsStmt:
			tag = "ALTER TABLESPACE";
			break;

		case T_CreateExtensionStmt:
			tag = "CREATE EXTENSION";
			break;

		case T_AlterExtensionStmt:
			tag = "ALTER EXTENSION";
			break;

		case T_AlterExtensionContentsStmt:
			tag = "ALTER EXTENSION";
			break;

		case T_CreateFdwStmt:
			tag = "CREATE FOREIGN DATA WRAPPER";
			break;

		case T_AlterFdwStmt:
			tag = "ALTER FOREIGN DATA WRAPPER";
			break;

		case T_CreateForeignServerStmt:
			tag = "CREATE SERVER";
			break;

		case T_AlterForeignServerStmt:
			tag = "ALTER SERVER";
			break;

		case T_CreateUserMappingStmt:
			tag = "CREATE USER MAPPING";
			break;

		case T_AlterUserMappingStmt:
			tag = "ALTER USER MAPPING";
			break;

		case T_DropUserMappingStmt:
			tag = "DROP USER MAPPING";
			break;

		case T_CreateForeignTableStmt:
			tag = "CREATE FOREIGN TABLE";
			break;

		case T_ImportForeignSchemaStmt:
			tag = "IMPORT FOREIGN SCHEMA";
			break;

		case T_DropStmt:
			switch (((DropStmt *) parsetree)->removeType)
			{
				case OBJECT_TABLE:
					tag = "DROP TABLE";
					break;
				case OBJECT_SEQUENCE:
					tag = "DROP SEQUENCE";
					break;
				case OBJECT_VIEW:
					tag = "DROP VIEW";
					break;
				case OBJECT_MATVIEW:
					tag = "DROP MATERIALIZED VIEW";
					break;
				case OBJECT_INDEX:
					tag = "DROP INDEX";
					break;
				case OBJECT_TYPE:
					tag = "DROP TYPE";
					break;
				case OBJECT_DOMAIN:
					tag = "DROP DOMAIN";
					break;
				case OBJECT_COLLATION:
					tag = "DROP COLLATION";
					break;
				case OBJECT_CONVERSION:
					tag = "DROP CONVERSION";
					break;
				case OBJECT_SCHEMA:
					tag = "DROP SCHEMA";
					break;
				case OBJECT_TSPARSER:
					tag = "DROP TEXT SEARCH PARSER";
					break;
				case OBJECT_TSDICTIONARY:
					tag = "DROP TEXT SEARCH DICTIONARY";
					break;
				case OBJECT_TSTEMPLATE:
					tag = "DROP TEXT SEARCH TEMPLATE";
					break;
				case OBJECT_TSCONFIGURATION:
					tag = "DROP TEXT SEARCH CONFIGURATION";
					break;
				case OBJECT_FOREIGN_TABLE:
					tag = "DROP FOREIGN TABLE";
					break;
				case OBJECT_EXTENSION:
					tag = "DROP EXTENSION";
					break;
				case OBJECT_FUNCTION:
					tag = "DROP FUNCTION";
					break;
				case OBJECT_AGGREGATE:
					tag = "DROP AGGREGATE";
					break;
				case OBJECT_OPERATOR:
					tag = "DROP OPERATOR";
					break;
				case OBJECT_LANGUAGE:
					tag = "DROP LANGUAGE";
					break;
				case OBJECT_CAST:
					tag = "DROP CAST";
					break;
				case OBJECT_TRIGGER:
					tag = "DROP TRIGGER";
					break;
				case OBJECT_EVENT_TRIGGER:
					tag = "DROP EVENT TRIGGER";
					break;
				case OBJECT_RULE:
					tag = "DROP RULE";
					break;
				case OBJECT_FDW:
					tag = "DROP FOREIGN DATA WRAPPER";
					break;
				case OBJECT_FOREIGN_SERVER:
					tag = "DROP SERVER";
					break;
				case OBJECT_OPCLASS:
					tag = "DROP OPERATOR CLASS";
					break;
				case OBJECT_OPFAMILY:
					tag = "DROP OPERATOR FAMILY";
					break;
				case OBJECT_POLICY:
					tag = "DROP POLICY";
					break;
				case OBJECT_TRANSFORM:
					tag = "DROP TRANSFORM";
					break;
				case OBJECT_ACCESS_METHOD:
					tag = "DROP ACCESS METHOD";
					break;
				case OBJECT_PUBLICATION:
					tag = "DROP PUBLICATION";
				case OBJECT_STATISTIC_EXT:
					tag = "DROP STATISTICS";
					break;
				default:
					tag = "???";
			}
			break;

		case T_TruncateStmt:
			tag = "TRUNCATE TABLE";
			break;

		case T_CommentStmt:
			tag = "COMMENT";
			break;

		case T_SecLabelStmt:
			tag = "SECURITY LABEL";
			break;

		case T_CopyStmt:
			tag = "COPY";
			break;

		case T_RenameStmt:
			tag = AlterObjectTypeCommandTag(((RenameStmt *) parsetree)->renameType);
			break;

		case T_AlterObjectDependsStmt:
			tag = AlterObjectTypeCommandTag(((AlterObjectDependsStmt *) parsetree)->objectType);
			break;

		case T_AlterObjectSchemaStmt:
			tag = AlterObjectTypeCommandTag(((AlterObjectSchemaStmt *) parsetree)->objectType);
			break;

		case T_AlterOwnerStmt:
			tag = AlterObjectTypeCommandTag(((AlterOwnerStmt *) parsetree)->objectType);
			break;

		case T_AlterTableMoveAllStmt:
			tag = AlterObjectTypeCommandTag(((AlterTableMoveAllStmt *) parsetree)->objtype);
			break;

		case T_AlterTableStmt:
			tag = AlterObjectTypeCommandTag(((AlterTableStmt *) parsetree)->relkind);
			break;

		case T_AlterDomainStmt:
			tag = "ALTER DOMAIN";
			break;

		case T_AlterFunctionStmt:
			tag = "ALTER FUNCTION";
			break;

		case T_GrantStmt:
			{
				GrantStmt  *stmt = (GrantStmt *) parsetree;

				tag = (stmt->is_grant) ? "GRANT" : "REVOKE";
			}
			break;

		case T_GrantRoleStmt:
			{
				GrantRoleStmt *stmt = (GrantRoleStmt *) parsetree;

				tag = (stmt->is_grant) ? "GRANT ROLE" : "REVOKE ROLE";
			}
			break;

		case T_AlterDefaultPrivilegesStmt:
			tag = "ALTER DEFAULT PRIVILEGES";
			break;

		case T_DefineStmt:
			switch (((DefineStmt *) parsetree)->kind)
			{
				case OBJECT_AGGREGATE:
					tag = "CREATE AGGREGATE";
					break;
				case OBJECT_OPERATOR:
					tag = "CREATE OPERATOR";
					break;
				case OBJECT_TYPE:
					tag = "CREATE TYPE";
					break;
				case OBJECT_TSPARSER:
					tag = "CREATE TEXT SEARCH PARSER";
					break;
				case OBJECT_TSDICTIONARY:
					tag = "CREATE TEXT SEARCH DICTIONARY";
					break;
				case OBJECT_TSTEMPLATE:
					tag = "CREATE TEXT SEARCH TEMPLATE";
					break;
				case OBJECT_TSCONFIGURATION:
					tag = "CREATE TEXT SEARCH CONFIGURATION";
					break;
				case OBJECT_COLLATION:
					tag = "CREATE COLLATION";
					break;
				case OBJECT_ACCESS_METHOD:
					tag = "CREATE ACCESS METHOD";
					break;
				default:
					tag = "???";
			}
			break;

		case T_CompositeTypeStmt:
			tag = "CREATE TYPE";
			break;

		case T_CreateEnumStmt:
			tag = "CREATE TYPE";
			break;

		case T_CreateRangeStmt:
			tag = "CREATE TYPE";
			break;

		case T_AlterEnumStmt:
			tag = "ALTER TYPE";
			break;

		case T_ViewStmt:
			tag = "CREATE VIEW";
			break;

		case T_CreateFunctionStmt:
			tag = "CREATE FUNCTION";
			break;

		case T_IndexStmt:
			tag = "CREATE INDEX";
			break;

		case T_RuleStmt:
			tag = "CREATE RULE";
			break;

		case T_CreateSeqStmt:
			tag = "CREATE SEQUENCE";
			break;

		case T_AlterSeqStmt:
			tag = "ALTER SEQUENCE";
			break;

		case T_DoStmt:
			tag = "DO";
			break;

		case T_CreatedbStmt:
			tag = "CREATE DATABASE";
			break;

		case T_AlterDatabaseStmt:
			tag = "ALTER DATABASE";
			break;

		case T_AlterDatabaseSetStmt:
			tag = "ALTER DATABASE";
			break;

		case T_DropdbStmt:
			tag = "DROP DATABASE";
			break;

		case T_NotifyStmt:
			tag = "NOTIFY";
			break;

		case T_ListenStmt:
			tag = "LISTEN";
			break;

		case T_UnlistenStmt:
			tag = "UNLISTEN";
			break;

		case T_LoadStmt:
			tag = "LOAD";
			break;

		case T_ClusterStmt:
			tag = "CLUSTER";
			break;

		case T_VacuumStmt:
			if (((VacuumStmt *) parsetree)->options & VACOPT_VACUUM)
				tag = "VACUUM";
			else
				tag = "ANALYZE";
			break;

		case T_ExplainStmt:
			tag = "EXPLAIN";
			break;

		case T_CreateTableAsStmt:
			switch (((CreateTableAsStmt *) parsetree)->relkind)
			{
				case OBJECT_TABLE:
					if (((CreateTableAsStmt *) parsetree)->is_select_into)
						tag = "SELECT INTO";
					else
						tag = "CREATE TABLE AS";
					break;
				case OBJECT_MATVIEW:
					tag = "CREATE MATERIALIZED VIEW";
					break;
				default:
					tag = "???";
			}
			break;

		case T_RefreshMatViewStmt:
			tag = "REFRESH MATERIALIZED VIEW";
			break;

		case T_AlterSystemStmt:
			tag = "ALTER SYSTEM";
			break;

		case T_VariableSetStmt:
			switch (((VariableSetStmt *) parsetree)->kind)
			{
				case VAR_SET_VALUE:
				case VAR_SET_CURRENT:
				case VAR_SET_DEFAULT:
				case VAR_SET_MULTI:
					tag = "SET";
					break;
				case VAR_RESET:
				case VAR_RESET_ALL:
					tag = "RESET";
					break;
				default:
					tag = "???";
			}
			break;

		case T_VariableShowStmt:
			tag = "SHOW";
			break;

		case T_DiscardStmt:
			switch (((DiscardStmt *) parsetree)->target)
			{
				case DISCARD_ALL:
					tag = "DISCARD ALL";
					break;
				case DISCARD_PLANS:
					tag = "DISCARD PLANS";
					break;
				case DISCARD_TEMP:
					tag = "DISCARD TEMP";
					break;
				case DISCARD_SEQUENCES:
					tag = "DISCARD SEQUENCES";
					break;
				default:
					tag = "???";
			}
			break;

		case T_CreateTransformStmt:
			tag = "CREATE TRANSFORM";
			break;

		case T_CreateTrigStmt:
			tag = "CREATE TRIGGER";
			break;

		case T_CreateEventTrigStmt:
			tag = "CREATE EVENT TRIGGER";
			break;

		case T_AlterEventTrigStmt:
			tag = "ALTER EVENT TRIGGER";
			break;

		case T_CreatePLangStmt:
			tag = "CREATE LANGUAGE";
			break;

		case T_CreateRoleStmt:
			tag = "CREATE ROLE";
			break;

		case T_AlterRoleStmt:
			tag = "ALTER ROLE";
			break;

		case T_AlterRoleSetStmt:
			tag = "ALTER ROLE";
			break;

		case T_DropRoleStmt:
			tag = "DROP ROLE";
			break;

		case T_DropOwnedStmt:
			tag = "DROP OWNED";
			break;

		case T_ReassignOwnedStmt:
			tag = "REASSIGN OWNED";
			break;

		case T_LockStmt:
			tag = "LOCK TABLE";
			break;

		case T_ConstraintsSetStmt:
			tag = "SET CONSTRAINTS";
			break;

		case T_CheckPointStmt:
			tag = "CHECKPOINT";
			break;

		case T_ReindexStmt:
			tag = "REINDEX";
			break;

		case T_CreateConversionStmt:
			tag = "CREATE CONVERSION";
			break;

		case T_CreateCastStmt:
			tag = "CREATE CAST";
			break;

		case T_CreateOpClassStmt:
			tag = "CREATE OPERATOR CLASS";
			break;

		case T_CreateOpFamilyStmt:
			tag = "CREATE OPERATOR FAMILY";
			break;

		case T_AlterOpFamilyStmt:
			tag = "ALTER OPERATOR FAMILY";
			break;

		case T_AlterOperatorStmt:
			tag = "ALTER OPERATOR";
			break;

		case T_AlterTSDictionaryStmt:
			tag = "ALTER TEXT SEARCH DICTIONARY";
			break;

		case T_AlterTSConfigurationStmt:
			tag = "ALTER TEXT SEARCH CONFIGURATION";
			break;

		case T_CreatePolicyStmt:
			tag = "CREATE POLICY";
			break;

		case T_AlterPolicyStmt:
			tag = "ALTER POLICY";
			break;

		case T_CreateAmStmt:
			tag = "CREATE ACCESS METHOD";
			break;

		case T_CreatePublicationStmt:
			tag = "CREATE PUBLICATION";
			break;

		case T_AlterPublicationStmt:
			tag = "ALTER PUBLICATION";
			break;

		case T_CreateSubscriptionStmt:
			tag = "CREATE SUBSCRIPTION";
			break;

		case T_AlterSubscriptionStmt:
			tag = "ALTER SUBSCRIPTION";
			break;

		case T_DropSubscriptionStmt:
			tag = "DROP SUBSCRIPTION";
			break;

		case T_AlterCollationStmt:
			tag = "ALTER COLLATION";
			break;

		case T_PrepareStmt:
			tag = "PREPARE";
			break;

		case T_ExecuteStmt:
			tag = "EXECUTE";
			break;

		case T_CreateStatsStmt:
			tag = "CREATE STATISTICS";
			break;

		case T_DeallocateStmt:
			{
				DeallocateStmt *stmt = (DeallocateStmt *) parsetree;

				if (stmt->name == NULL)
					tag = "DEALLOCATE ALL";
				else
					tag = "DEALLOCATE";
			}
			break;

			/* already-planned queries */
		case T_PlannedStmt:
			{
				PlannedStmt *stmt = (PlannedStmt *) parsetree;

				switch (stmt->commandType)
				{
					case CMD_SELECT:

						/*
						 * We take a little extra care here so that the result
						 * will be useful for complaints about read-only
						 * statements
						 */
						if (stmt->rowMarks != NIL)
						{
							/* not 100% but probably close enough */
							switch (((PlanRowMark *) linitial(stmt->rowMarks))->strength)
							{
								case LCS_FORKEYSHARE:
									tag = "SELECT FOR KEY SHARE";
									break;
								case LCS_FORSHARE:
									tag = "SELECT FOR SHARE";
									break;
								case LCS_FORNOKEYUPDATE:
									tag = "SELECT FOR NO KEY UPDATE";
									break;
								case LCS_FORUPDATE:
									tag = "SELECT FOR UPDATE";
									break;
								default:
									tag = "SELECT";
									break;
							}
						}
						else
							tag = "SELECT";
						break;
					case CMD_UPDATE:
						tag = "UPDATE";
						break;
					case CMD_INSERT:
						tag = "INSERT";
						break;
					case CMD_DELETE:
						tag = "DELETE";
						break;
					case CMD_UTILITY:
						tag = CreateCommandTag(stmt->utilityStmt);
						break;
					default:
						elog(WARNING, "unrecognized commandType: %d",
							 (int) stmt->commandType);
						tag = "???";
						break;
				}
			}
			break;

			/* parsed-and-rewritten-but-not-planned queries */
		case T_Query:
			{
				Query	   *stmt = (Query *) parsetree;

				switch (stmt->commandType)
				{
					case CMD_SELECT:

						/*
						 * We take a little extra care here so that the result
						 * will be useful for complaints about read-only
						 * statements
						 */
						if (stmt->rowMarks != NIL)
						{
							/* not 100% but probably close enough */
							switch (((RowMarkClause *) linitial(stmt->rowMarks))->strength)
							{
								case LCS_FORKEYSHARE:
									tag = "SELECT FOR KEY SHARE";
									break;
								case LCS_FORSHARE:
									tag = "SELECT FOR SHARE";
									break;
								case LCS_FORNOKEYUPDATE:
									tag = "SELECT FOR NO KEY UPDATE";
									break;
								case LCS_FORUPDATE:
									tag = "SELECT FOR UPDATE";
									break;
								default:
									tag = "???";
									break;
							}
						}
						else
							tag = "SELECT";
						break;
					case CMD_UPDATE:
						tag = "UPDATE";
						break;
					case CMD_INSERT:
						tag = "INSERT";
						break;
					case CMD_DELETE:
						tag = "DELETE";
						break;
					case CMD_UTILITY:
						tag = CreateCommandTag(stmt->utilityStmt);
						break;
					default:
						elog(WARNING, "unrecognized commandType: %d",
							 (int) stmt->commandType);
						tag = "???";
						break;
				}
			}
			break;

		default:
			elog(WARNING, "unrecognized node type: %d",
				 (int) nodeTag(parsetree));
			tag = "???";
			break;
	}

	return tag;
}


/*
 * GetCommandLogLevel
 *		utility to get the minimum log_statement level for a command,
 *		given either a raw (un-analyzed) parsetree, an analyzed Query,
 *		or a PlannedStmt.
 *
 * This must handle all command types, but since the vast majority
 * of 'em are utility commands, it seems sensible to keep it here.
 */
LogStmtLevel
GetCommandLogLevel(Node *parsetree)
{
	LogStmtLevel lev;

	switch (nodeTag(parsetree))
	{
			/* recurse if we're given a RawStmt */
		case T_RawStmt:
			lev = GetCommandLogLevel(((RawStmt *) parsetree)->stmt);
			break;

			/* raw plannable queries */
		case T_InsertStmt:
		case T_DeleteStmt:
		case T_UpdateStmt:
			lev = LOGSTMT_MOD;
			break;

		case T_SelectStmt:
			if (((SelectStmt *) parsetree)->intoClause)
				lev = LOGSTMT_DDL;		/* SELECT INTO */
			else
				lev = LOGSTMT_ALL;
			break;

			/* utility statements --- same whether raw or cooked */
		case T_TransactionStmt:
			lev = LOGSTMT_ALL;
			break;

		case T_DeclareCursorStmt:
			lev = LOGSTMT_ALL;
			break;

		case T_ClosePortalStmt:
			lev = LOGSTMT_ALL;
			break;

		case T_FetchStmt:
			lev = LOGSTMT_ALL;
			break;

		case T_CreateSchemaStmt:
			lev = LOGSTMT_DDL;
			break;

		case T_CreateStmt:
		case T_CreateForeignTableStmt:
			lev = LOGSTMT_DDL;
			break;

		case T_CreateTableSpaceStmt:
		case T_DropTableSpaceStmt:
		case T_AlterTableSpaceOptionsStmt:
			lev = LOGSTMT_DDL;
			break;

		case T_CreateExtensionStmt:
		case T_AlterExtensionStmt:
		case T_AlterExtensionContentsStmt:
			lev = LOGSTMT_DDL;
			break;

		case T_CreateFdwStmt:
		case T_AlterFdwStmt:
		case T_CreateForeignServerStmt:
		case T_AlterForeignServerStmt:
		case T_CreateUserMappingStmt:
		case T_AlterUserMappingStmt:
		case T_DropUserMappingStmt:
		case T_ImportForeignSchemaStmt:
			lev = LOGSTMT_DDL;
			break;

		case T_DropStmt:
			lev = LOGSTMT_DDL;
			break;

		case T_TruncateStmt:
			lev = LOGSTMT_MOD;
			break;

		case T_CommentStmt:
			lev = LOGSTMT_DDL;
			break;

		case T_SecLabelStmt:
			lev = LOGSTMT_DDL;
			break;

		case T_CopyStmt:
			if (((CopyStmt *) parsetree)->is_from)
				lev = LOGSTMT_MOD;
			else
				lev = LOGSTMT_ALL;
			break;

		case T_PrepareStmt:
			{
				PrepareStmt *stmt = (PrepareStmt *) parsetree;

				/* Look through a PREPARE to the contained stmt */
				lev = GetCommandLogLevel(stmt->query);
			}
			break;

		case T_ExecuteStmt:
			{
				ExecuteStmt *stmt = (ExecuteStmt *) parsetree;
				PreparedStatement *ps;

				/* Look through an EXECUTE to the referenced stmt */
				ps = FetchPreparedStatement(stmt->name, false);
				if (ps && ps->plansource->raw_parse_tree)
					lev = GetCommandLogLevel(ps->plansource->raw_parse_tree->stmt);
				else
					lev = LOGSTMT_ALL;
			}
			break;

		case T_DeallocateStmt:
			lev = LOGSTMT_ALL;
			break;

		case T_RenameStmt:
			lev = LOGSTMT_DDL;
			break;

		case T_AlterObjectDependsStmt:
			lev = LOGSTMT_DDL;
			break;

		case T_AlterObjectSchemaStmt:
			lev = LOGSTMT_DDL;
			break;

		case T_AlterOwnerStmt:
			lev = LOGSTMT_DDL;
			break;

		case T_AlterTableMoveAllStmt:
		case T_AlterTableStmt:
			lev = LOGSTMT_DDL;
			break;

		case T_AlterDomainStmt:
			lev = LOGSTMT_DDL;
			break;

		case T_GrantStmt:
			lev = LOGSTMT_DDL;
			break;

		case T_GrantRoleStmt:
			lev = LOGSTMT_DDL;
			break;

		case T_AlterDefaultPrivilegesStmt:
			lev = LOGSTMT_DDL;
			break;

		case T_DefineStmt:
			lev = LOGSTMT_DDL;
			break;

		case T_CompositeTypeStmt:
			lev = LOGSTMT_DDL;
			break;

		case T_CreateEnumStmt:
			lev = LOGSTMT_DDL;
			break;

		case T_CreateRangeStmt:
			lev = LOGSTMT_DDL;
			break;

		case T_AlterEnumStmt:
			lev = LOGSTMT_DDL;
			break;

		case T_ViewStmt:
			lev = LOGSTMT_DDL;
			break;

		case T_CreateFunctionStmt:
			lev = LOGSTMT_DDL;
			break;

		case T_AlterFunctionStmt:
			lev = LOGSTMT_DDL;
			break;

		case T_IndexStmt:
			lev = LOGSTMT_DDL;
			break;

		case T_RuleStmt:
			lev = LOGSTMT_DDL;
			break;

		case T_CreateSeqStmt:
			lev = LOGSTMT_DDL;
			break;

		case T_AlterSeqStmt:
			lev = LOGSTMT_DDL;
			break;

		case T_DoStmt:
			lev = LOGSTMT_ALL;
			break;

		case T_CreatedbStmt:
			lev = LOGSTMT_DDL;
			break;

		case T_AlterDatabaseStmt:
			lev = LOGSTMT_DDL;
			break;

		case T_AlterDatabaseSetStmt:
			lev = LOGSTMT_DDL;
			break;

		case T_DropdbStmt:
			lev = LOGSTMT_DDL;
			break;

		case T_NotifyStmt:
			lev = LOGSTMT_ALL;
			break;

		case T_ListenStmt:
			lev = LOGSTMT_ALL;
			break;

		case T_UnlistenStmt:
			lev = LOGSTMT_ALL;
			break;

		case T_LoadStmt:
			lev = LOGSTMT_ALL;
			break;

		case T_ClusterStmt:
			lev = LOGSTMT_DDL;
			break;

		case T_VacuumStmt:
			lev = LOGSTMT_ALL;
			break;

		case T_ExplainStmt:
			{
				ExplainStmt *stmt = (ExplainStmt *) parsetree;
				bool		analyze = false;
				ListCell   *lc;

				/* Look through an EXPLAIN ANALYZE to the contained stmt */
				foreach(lc, stmt->options)
				{
					DefElem    *opt = (DefElem *) lfirst(lc);

					if (strcmp(opt->defname, "analyze") == 0)
						analyze = defGetBoolean(opt);
					/* don't "break", as explain.c will use the last value */
				}
				if (analyze)
					return GetCommandLogLevel(stmt->query);

				/* Plain EXPLAIN isn't so interesting */
				lev = LOGSTMT_ALL;
			}
			break;

		case T_CreateTableAsStmt:
			lev = LOGSTMT_DDL;
			break;

		case T_RefreshMatViewStmt:
			lev = LOGSTMT_DDL;
			break;

		case T_AlterSystemStmt:
			lev = LOGSTMT_DDL;
			break;

		case T_VariableSetStmt:
			lev = LOGSTMT_ALL;
			break;

		case T_VariableShowStmt:
			lev = LOGSTMT_ALL;
			break;

		case T_DiscardStmt:
			lev = LOGSTMT_ALL;
			break;

		case T_CreateTrigStmt:
			lev = LOGSTMT_DDL;
			break;

		case T_CreateEventTrigStmt:
			lev = LOGSTMT_DDL;
			break;

		case T_AlterEventTrigStmt:
			lev = LOGSTMT_DDL;
			break;

		case T_CreatePLangStmt:
			lev = LOGSTMT_DDL;
			break;

		case T_CreateDomainStmt:
			lev = LOGSTMT_DDL;
			break;

		case T_CreateRoleStmt:
			lev = LOGSTMT_DDL;
			break;

		case T_AlterRoleStmt:
			lev = LOGSTMT_DDL;
			break;

		case T_AlterRoleSetStmt:
			lev = LOGSTMT_DDL;
			break;

		case T_DropRoleStmt:
			lev = LOGSTMT_DDL;
			break;

		case T_DropOwnedStmt:
			lev = LOGSTMT_DDL;
			break;

		case T_ReassignOwnedStmt:
			lev = LOGSTMT_DDL;
			break;

		case T_LockStmt:
			lev = LOGSTMT_ALL;
			break;

		case T_ConstraintsSetStmt:
			lev = LOGSTMT_ALL;
			break;

		case T_CheckPointStmt:
			lev = LOGSTMT_ALL;
			break;

		case T_ReindexStmt:
			lev = LOGSTMT_ALL;	/* should this be DDL? */
			break;

		case T_CreateConversionStmt:
			lev = LOGSTMT_DDL;
			break;

		case T_CreateCastStmt:
			lev = LOGSTMT_DDL;
			break;

		case T_CreateOpClassStmt:
			lev = LOGSTMT_DDL;
			break;

		case T_CreateOpFamilyStmt:
			lev = LOGSTMT_DDL;
			break;

		case T_CreateTransformStmt:
			lev = LOGSTMT_DDL;
			break;

		case T_AlterOpFamilyStmt:
			lev = LOGSTMT_DDL;
			break;

		case T_CreatePolicyStmt:
			lev = LOGSTMT_DDL;
			break;

		case T_AlterPolicyStmt:
			lev = LOGSTMT_DDL;
			break;

		case T_AlterTSDictionaryStmt:
			lev = LOGSTMT_DDL;
			break;

		case T_AlterTSConfigurationStmt:
			lev = LOGSTMT_DDL;
			break;

		case T_CreateAmStmt:
			lev = LOGSTMT_DDL;
			break;

		case T_CreatePublicationStmt:
			lev = LOGSTMT_DDL;
			break;

		case T_AlterPublicationStmt:
			lev = LOGSTMT_DDL;
			break;

		case T_CreateSubscriptionStmt:
			lev = LOGSTMT_DDL;
			break;

		case T_AlterSubscriptionStmt:
			lev = LOGSTMT_DDL;
			break;

		case T_DropSubscriptionStmt:
			lev = LOGSTMT_DDL;
			break;

			/* already-planned queries */
		case T_PlannedStmt:
			{
				PlannedStmt *stmt = (PlannedStmt *) parsetree;

				switch (stmt->commandType)
				{
					case CMD_SELECT:
						lev = LOGSTMT_ALL;
						break;

					case CMD_UPDATE:
					case CMD_INSERT:
					case CMD_DELETE:
						lev = LOGSTMT_MOD;
						break;

					case CMD_UTILITY:
						lev = GetCommandLogLevel(stmt->utilityStmt);
						break;

					default:
						elog(WARNING, "unrecognized commandType: %d",
							 (int) stmt->commandType);
						lev = LOGSTMT_ALL;
						break;
				}
			}
			break;

			/* parsed-and-rewritten-but-not-planned queries */
		case T_Query:
			{
				Query	   *stmt = (Query *) parsetree;

				switch (stmt->commandType)
				{
					case CMD_SELECT:
						lev = LOGSTMT_ALL;
						break;

					case CMD_UPDATE:
					case CMD_INSERT:
					case CMD_DELETE:
						lev = LOGSTMT_MOD;
						break;

					case CMD_UTILITY:
						lev = GetCommandLogLevel(stmt->utilityStmt);
						break;

					default:
						elog(WARNING, "unrecognized commandType: %d",
							 (int) stmt->commandType);
						lev = LOGSTMT_ALL;
						break;
				}

			}
			break;

		default:
			elog(WARNING, "unrecognized node type: %d",
				 (int) nodeTag(parsetree));
			lev = LOGSTMT_ALL;
			break;
	}

	return lev;
}<|MERGE_RESOLUTION|>--- conflicted
+++ resolved
@@ -1623,13 +1623,12 @@
 				commandCollected = true;
 				break;
 
-<<<<<<< HEAD
-			case T_CreateStatsStmt:		/* CREATE STATISTICS */
+			case T_CreateStatsStmt:
 				address = CreateStatistics((CreateStatsStmt *) parsetree);
-=======
+				break;
+
 			case T_AlterCollationStmt:
 				address = AlterCollation((AlterCollationStmt *) parsetree);
->>>>>>> 218747d2
 				break;
 
 			default:
